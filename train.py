--- conflicted
+++ resolved
@@ -382,54 +382,6 @@
                 print(
                     "Comparison tables will be generated when CSV files are available"
                 )
-<<<<<<< HEAD
-            
-            # --- Generate comparison for metrics over episodes ---
-            if comparison_results:
-                try:
-                    import matplotlib.pyplot as plt
-                    import pandas as pd
-                    import os
-
-                    simulation_types = ["baseline", "skrl_dqn"] 
-                    metrics = ["reward", "queue_length", "travel_delay", "waiting_time", "outflow"]
-
-                    for metric in metrics:
-                        plt.ioff()
-                        fig, ax = plt.subplots()
-                        episodes = []
-                        tl_data = {sim_type: {} for sim_type in simulation_types}
-
-                        # Only plot up to the current episode
-                        for ep in range(0, episode + 1, 5):
-                            filename = f"{path}comparison_per_tl_{metric}_episode_{ep}.csv"
-                            if os.path.exists(filename):
-                                df = pd.read_csv(filename)
-                                episodes.append(ep)
-                                for tl_id in df['traffic_light_id']:
-                                    for sim_type in simulation_types:
-                                        value = df.loc[df['traffic_light_id'] == tl_id, sim_type].values
-                                        if len(value) > 0:
-                                            if tl_id not in tl_data[sim_type]:
-                                                tl_data[sim_type][tl_id] = []
-                                            tl_data[sim_type][tl_id].append(value[0])
-
-                        ax.clear()
-                        for sim_type in simulation_types:
-                            for tl_id, values in tl_data[sim_type].items():
-                                ax.plot(episodes[:len(values)], values, marker='o', label=f'{sim_type} - {tl_id}')
-                        ax.set_xlabel('Episode')
-                        ax.set_ylabel(metric)
-                        ax.set_title(f'{metric} over Episodes')
-                        ax.legend()
-                        img_filename = f"{path}comparison_{metric}_over_episodes.png"
-                        plt.savefig(img_filename)
-                        plt.close(fig)
-                        print(f"Plot saved to {img_filename}")
-
-                except Exception as e:
-                    print(f"Error generating comparison plots: {e}")
-=======
             # --- Generate comparison results were generated ---
             try:
                 print("Traffic light comparison tables generated successfully")
@@ -437,7 +389,6 @@
             except Exception as e:
                 print(f"Error generating comparison plots: {e}")
                 print("No comparison results available for plotting.")
->>>>>>> feb00414
 
             # --- Generate vehicle comparison from logs ---
             print("Generating vehicle comparison from logs...")
