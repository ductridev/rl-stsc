from src.model import DQN
from src.memory import ReplayMemory
from src.visualization import Visualization
from src.normalizer import Normalizer
from src.desra import DESRA
from src.sumo import SUMO
from src.accident_manager import AccidentManager

import traci
import numpy as np
import random
import torch
import time
import torch.nn as nn
import copy

GREEN_ACTION = 0
RED_ACTION = 1


def index_to_action(index, actions_map):
    return actions_map[index]["phase"], actions_map[index]["duration"]


def phase_to_index(phase, actions_map, duration):
    for i, action in actions_map.items():
        if action["phase"] == phase:
            return i


class Simulation(SUMO):
    def __init__(
        self,
        memory: ReplayMemory,
        visualization: Visualization,
        agent_cfg,
        max_steps,
        traffic_lights,
        accident_manager: AccidentManager,
        interphase_duration=3,
        epoch=1000,
        path=None,
    ):
        self.memory = memory
        self.visualization = visualization
        self.agent_cfg = agent_cfg
        self.max_steps = max_steps
        self.traffic_lights = traffic_lights
        self.accident_manager = accident_manager
        self.interphase_duration = interphase_duration
        self.epoch = epoch
        self.path = path
        self.weight = agent_cfg["weight"]
        self.outflow_rate_normalizer = Normalizer()
        self.density_normalizer = Normalizer()
        self.travel_time_normalizer = Normalizer()
        self.travel_speed_normalizer = Normalizer()

        self.step = 0
        self.num_actions = {}
        self.actions_map = {}

        self.agent_reward = {}
        self.agent_state = {}
        self.agent_old_state = {}
        self.agent_memory = {}

        self.outflow_rate = {}
        self.old_outflow_rate = {}
        self.travel_speed = {}
        self.travel_time = {}
        self.density = {}
        self.old_travel_speed = {}
        self.old_travel_time = {}
        self.old_density = {}
        self.green_time = {}

        self.history = {
            "agent_reward": {},
            "travel_speed": {},
            "travel_time": {},
            "density": {},
            "outflow": {},
            "q_value": {},
            "max_next_q_value": {},
            "target": {},
            "loss": {},
            "queue_length": {},
            "waiting_time": {},
        }

        self.initState()

        if torch.cuda.is_available():
            print(f"GPU: {torch.cuda.get_device_name(0)} is available.")
        else:
            print("No GPU available. Training will run on CPU.")

        self.device = torch.device("cuda" if torch.cuda.is_available() else "cpu")

        self.agent: DQN = DQN(
            num_layers=self.agent_cfg["num_layers"],
            batch_size=self.agent_cfg["batch_size"],
            learning_rate=self.agent_cfg["learning_rate"],
            input_dim=self.agent_cfg["num_states"],
            output_dims=self.get_output_dims(),
            gamma=self.agent_cfg["gamma"],
            device=self.device,
        )

        self.desra = DESRA(interphase_duration=self.interphase_duration)

        if torch.cuda.device_count() > 1:
            print(f"Using {torch.cuda.device_count()} GPUs")
            self.agent = nn.DataParallel(self.agent)

        self.agent = self.agent.to(self.device)
        self.target_net = copy.deepcopy(self.agent)
        self.target_net.eval()

        self.longest_phase, self.longest_phase_len, self.longest_phase_id = (
            self.get_longest_phase()
        )

    def get_longest_phase(self):
        max_len = -1
        longest_phase = None
        longest_id = None

        for tl_id, actions in self.actions_map.items():
            for action in actions.values():
                phase = action["phase"]
                if len(phase) > max_len:
                    max_len = len(phase)
                    longest_phase = phase
                    longest_id = tl_id

        return longest_phase, max_len, longest_id

    def initState(self):
        for traffic_light in self.traffic_lights:
            traffic_light_id = traffic_light["id"]
            self.agent_memory[traffic_light_id] = self.memory

            # Initialize the green time
            self.green_time[traffic_light_id] = 20

            # Initialize the number of actions
            self.num_actions[traffic_light_id] = len(
                self.agent_cfg["green_duration_deltas"]
            ) * len(traffic_light["phase"])

            # Initialize the action map
            self.actions_map[traffic_light_id] = {}

            # We will convert from number of phases and green delta to phase index and green delta
            i = 0

            for phase in traffic_light["phase"]:
                for green_delta in self.agent_cfg["green_duration_deltas"]:
                    self.actions_map[traffic_light_id][i] = {
                        "phase": phase,
                        "duration": green_delta,
                    }

                    i += 1

            # Initialize the agent reward
            self.agent_reward[traffic_light_id] = 0

            # Initialize the agent state
            self.agent_state[traffic_light_id] = 0

            # Initialize the agent old state
            self.agent_old_state[traffic_light_id] = 0

            # Initialize the old outflow rate
            self.old_outflow_rate[traffic_light_id] = 0

            # Initialize the outflow rate
            self.outflow_rate[traffic_light_id] = 0

            # Initialize the old travel speed
            self.old_travel_speed[traffic_light_id] = 0

            # Initialize the travel speed
            self.travel_speed[traffic_light_id] = 0

            # Initialize the old travel time
            self.old_travel_time[traffic_light_id] = 0

            # Initialize the travel time
            self.travel_time[traffic_light_id] = 0

            # Initialize the old density
            self.old_density[traffic_light_id] = 0

            # Initialize the density
            self.density[traffic_light_id] = 0

            # Initialize the history
            for key in self.history:
                self.history[key][traffic_light_id] = []

    def get_output_dims(self):
        """
        Get multiple outputs of the agent for each traffic light

        Returns:
            output_dims (list[int]): The output dimension of the agent
        """

        output_dims = []
        for traffic_light in self.traffic_lights:
            output_dims.append(self.num_actions[traffic_light["id"]])

        return output_dims

    def run(self, epsilon, episode):
        print("Simulation started")
        print("Simulating...")
        print("---------------------------------------")

        start = time.time()

        # Initialize per-light state tracking
        tl_states = {}
        for tl in self.traffic_lights:
            tl_id = tl["id"]
            tl_states[tl_id] = {
                "green_time_remaining": 0,
                "travel_speed_sum": 0,
                "travel_time_sum": 0,
                "density_sum": 0,
                "outflow": 0,
                "old_vehicle_ids": [],
                "state": None,
                "action_idx": None,
                "phase": None,
                "green_time": 0,
                "step_travel_speed_sum": 0,
                "step_travel_time_sum": 0,
                "step_density_sum": 0,
                "step_outflow": 0,
                "step_queue_length": 0,
                "step_waiting_time": 0,
                "step_old_vehicle_ids": [],
            }

        while self.step < self.max_steps:
            for tl in self.traffic_lights:
                tl_id = tl["id"]
                tl_state = tl_states[tl_id]


                # If time to choose a new action
                if tl_state["green_time_remaining"] == 0:
                    state, base_green_time = self.get_state(tl)
                    action_idx = self.select_action(
                        tl_id,
                        self.agent,
                        state,
                        epsilon,
                    )

                    phase, green_delta = index_to_action(
                        action_idx,
                        self.actions_map[tl_id],
                    )

                    green_time = max(
                        base_green_time, self.green_time[tl_id] + green_delta
                    )

                    green_time = min(green_time, self.max_steps - self.step)

                    if tl_state["phase"] is not None:
                        self.set_yellow_phase(tl_id, tl_state["phase"])
                        for _ in range(self.interphase_duration):
                            self.accident_manager.create_accident(current_step=self.step)
                            traci.simulationStep()
                            self.step += 1

                    self.set_green_phase(tl_id, green_time, phase)

                    tl_state.update(
                        {
                            "green_time": green_time,
                            "green_time_remaining": green_time,
                            "travel_speed_sum": 0,
                            "density_sum": 0,
                            "outflow": 0,
                            "old_vehicle_ids": self.get_vehicles_in_phase(tl, phase),
                            "state": state,
                            "action_idx": action_idx,
                            "phase": phase,
                        }
                    )

            self.accident_manager.create_accident(current_step=self.step)
            traci.simulationStep()
            self.step += 1

            for tl in self.traffic_lights:
                tl_id = tl["id"]
                tl_state = tl_states[tl_id]

                #save plot every 60s
                if self.step % 60 == 0:
                    travel_speed_avg = tl_state["step_travel_speed_sum"] / 60
                    travel_time_avg = tl_state["step_travel_time_sum"] / 60
                    density_avg = tl_state["step_density_sum"] / 60
                    outflow_avg = tl_state["step_outflow"] 
                    queue_length_avg = tl_state["step_queue_length"] / 60
                    waiting_time_avg = tl_state["step_waiting_time"] / 60

                    self.history["travel_speed"][tl_id].append(travel_speed_avg)
                    self.history["travel_time"][tl_id].append(travel_time_avg)
                    self.history["density"][tl_id].append(density_avg)
                    self.history["outflow"][tl_id].append(outflow_avg)
                    self.history["queue_length"][tl_id].append(queue_length_avg)
                    self.history["waiting_time"][tl_id].append(waiting_time_avg)

                    # Reset step metrics
                    tl_state["step_travel_speed_sum"] = 0
                    tl_state["step_travel_time_sum"] = 0
                    tl_state["step_density_sum"] = 0
                    tl_state["step_outflow"] = 0
                    tl_state["step_queue_length"] = 0
                    tl_state["step_waiting_time"] = 0

                if tl_state["green_time_remaining"] > 0:
                    phase = tl_state["phase"]
                    new_vehicle_ids = self.get_vehicles_in_phase(tl, phase)
                    outflow = sum(
                        1
                        for vid in tl_state["old_vehicle_ids"]
                        if vid not in new_vehicle_ids
                    )
                    tl_state["outflow"] += outflow
                    tl_state["travel_speed_sum"] += self.get_avg_speed(tl)
                    tl_state["travel_time_sum"] += self.get_avg_travel_time(tl)
                    tl_state["density_sum"] += self.get_avg_density(tl)
                    tl_state["old_vehicle_ids"] = new_vehicle_ids
                    tl_state["green_time_remaining"] -= 1

                    if tl_state["green_time_remaining"] == 0:
                        green_time = tl_state["green_time"]

                        self.outflow_rate[tl_id] = tl_state["outflow"] / green_time
                        self.travel_speed[tl_id] = (
                            tl_state["travel_speed_sum"] / green_time
                        )
                        self.travel_time[tl_id] = (
                            tl_state["travel_time_sum"] / green_time
                        )
                        self.density[tl_id] = tl_state["density_sum"] / green_time

                        reward = self.get_reward(tl_id)
                        next_state, _ = self.get_state(tl)
                        done = self.step >= self.max_steps

                        self.agent_memory[tl_id].push(
                            tl_state["state"],
                            tl_state["action_idx"],
                            reward,
                            next_state,
                            done,
                        )
                        self.history["agent_reward"][tl_id].append(reward)
                        self.green_time[tl_id] = green_time
                # step state metrics
                step_new_vehicle_ids = self.get_vehicles_in_phase(tl, phase)
                step_outflow = sum(
                    1 for vid in tl_state["step_old_vehicle_ids"] if vid not in step_new_vehicle_ids
                )
                tl_state["step_travel_speed_sum"] += self.get_avg_speed(tl)
                tl_state["step_travel_time_sum"] += self.get_avg_travel_time(tl)
                tl_state["step_density_sum"] += self.get_avg_density(tl)
                tl_state["step_outflow"] += step_outflow
                tl_state["step_queue_length"] += self.get_avg_queue_length(tl)
                tl_state["step_waiting_time"] += self.get_avg_waiting_time(tl)
                tl_state["step_old_vehicle_ids"] = step_new_vehicle_ids    

        simulation_time = time.time() - start

        traci.close()

        print("Simulation ended")
        print("---------------------------------------")

        print("Training...")
        start_time = time.time()

        if episode % 10 == 0:
            self.target_net.load_state_dict(self.agent.state_dict())

        for _ in range(self.epoch):
            self.training()
        training_time = time.time() - start_time

        print("Training ended")
        print("---------------------------------------")

        self.save_plot(episode=episode)
        self.step = 0

        total_reward = 0
        for traffic_light in self.traffic_lights:
            total_reward += np.sum(self.history["agent_reward"][traffic_light["id"]])

        print("Total reward:", total_reward, "- Epsilon:", epsilon)
        self.reset_history()
        return simulation_time, training_time

    def training(self):
        """
        Retrieve a batch from each traffic light memory and train the agent.
        """
        for traffic_light in self.traffic_lights:
            traffic_light_id = traffic_light["id"]
            batch = self.agent_memory[traffic_light_id].get_samples(
                self.agent.batch_size
            )

            if len(batch) > 0:
                states, actions, rewards, next_states, done = zip(*batch)

                metrics = self.agent.train_batch(
                    states,
                    actions,
                    rewards,
                    next_states,
                    output_dim=self.num_actions[traffic_light_id],
                    done=done,
                    target_net=self.target_net,
                )

                self.history["q_value"][traffic_light_id].append(metrics["avg_q_value"])
                self.history["max_next_q_value"][traffic_light_id].append(metrics["avg_max_next_q_value"])
                self.history["target"][traffic_light_id].append(metrics["avg_target"])
                self.history["loss"][traffic_light_id].append(metrics["loss"])

    def get_reward(self, traffic_light_id):
        return (
            # self.weight["green_time"]
            # * self.green_time_normalizer.normalize(
            #     self.green_time_old[traffic_light_id]
            #     - self.green_time[traffic_light_id]
            # )
            self.weight["outflow_rate"]
            * self.outflow_rate_normalizer.normalize(
                self.outflow_rate[traffic_light_id]
                - self.old_outflow_rate[traffic_light_id]
            )
            + self.weight["travel_speed"]
            * self.travel_speed_normalizer.normalize(
                self.travel_speed[traffic_light_id]
                - self.old_travel_speed[traffic_light_id]
            )
            + self.weight["travel_time"]
            * self.travel_time_normalizer.normalize(
                self.old_travel_time[traffic_light_id]
                - self.travel_time[traffic_light_id]
            )
            + self.weight["density"]
            * self.density_normalizer.normalize(
                self.old_density[traffic_light_id] - self.density[traffic_light_id]
            )
        )

    def save_plot(self, episode):

        # Average history over all traffic lights
        avg_history = {}
        for metric, data_per_tls in self.history.items():
            data_lists = [data for data in data_per_tls.values() if len(data) > 0]
            if not data_lists:
                continue
            min_length = min(len(data) for data in data_lists)
            data_lists = [data[:min_length] for data in data_lists]
            avg_data = [
                sum(step_vals) / len(step_vals) for step_vals in zip(*data_lists)
            ]
            avg_history[metric] = avg_data 

        # Save and plot averaged metrics
        if episode % 10 == 0:
            print("Generating plots at episode", episode, "...")
            for metric, data in avg_history.items():
                self.visualization.save_data(
                    data=data,
                    filename=f"dqn_{metric}_avg{'_episode_' + str(episode) if episode is not None else ''}",
                )
            print("Plots at episode", episode, "generated")
            print("---------------------------------------")
            # Reset history after saving plots


    def get_yellow_phase(self, green_phase):
        """
        Convert a green phase string to a yellow phase string by replacing all 'G' with 'y'.
        """
        return green_phase.replace('G', 'y')
    def set_yellow_phase(self, tlsId, green_phase):
        """
        Set the traffic light to yellow phase by converting green phase string to yellow.
        """
        yellow_phase = self.get_yellow_phase(green_phase)
        traci.trafficlight.setPhaseDuration(tlsId, 3)
        traci.trafficlight.setRedYellowGreenState(tlsId, yellow_phase)

    def set_green_phase(self, tlsId, duration, new_phase):
        traci.trafficlight.setPhaseDuration(tlsId, duration)
        traci.trafficlight.setRedYellowGreenState(tlsId, new_phase)

    def update_phase(self, phase_idxs, num_phases):
        """
        Update the phase of the traffic light
        """
        phase_str = num_phases * ["r"]
        return self.replace_chars(phase_str, phase_idxs, "G")

    def replace_chars(self, s, indexes, replacements):
        s_list = list(s)

        if isinstance(replacements, str):
            # One replacement character for all indices
            for i in indexes:
                if 0 <= i < len(s_list):
                    s_list[i] = replacements
        else:
            # Each index has a corresponding replacement
            for i, c in zip(indexes, replacements):
                if 0 <= i < len(s_list):
                    s_list[i] = c

        return "".join(s_list)

    def select_action(self, traffic_light_id, agent: DQN, state, epsilon):
        """
        Select an action using epsilon-greedy policy.
        Args:
            state (np.array): current state of the simulation
            epsilon (float): exploration rate for epsilon-greedy policy
        Returns:
            int: selected action
        """
        if random.random() < epsilon:
            return random.randint(0, self.num_actions[traffic_light_id] - 1)
        else:
            state = torch.from_numpy(state).to(self.device, dtype=torch.float32)
            with torch.no_grad():
                q_values: torch.Tensor = agent.predict_one(
                    state, self.num_actions[traffic_light_id]
                )
                return q_values.argmax().item()

    def get_state(self, traffic_light):
        """
        Get the current state at a specific traffic light in the simulation.

        Returns:
            np.ndarray: 1D array representing the full input state
            int: green time
        """
        states = [] # state of phases, phase_idx, green_time

        for phase_str in traffic_light["phase"]:
            movements = self.get_movements_from_phase(traffic_light, phase_str)

            state = [
                0,
                0,
                0,
                0,
                0,
                0,
            ] # free_capacity, density, waiting_time, queue_length
            for detector_id in movements:
                free_capacity = self.get_free_capacity(detector_id)
                density = self.get_density(detector_id)
                waiting_time = self.get_waiting_time(detector_id)
                queue_length = self.get_queue_length(detector_id)

                state[0] += free_capacity
                state[1] += density
                state[2] = max(state[2], waiting_time)
                state[3] = max(state[3], queue_length)

            state[0] /= len(movements)
            state[1] /= len(movements)

            states.append(state)

        # Get green times and outflows
        phase, green_time = self.desra.select_phase(traffic_light)

        states.append(phase_to_index(phase, self.actions_map[traffic_light["id"]], 0))
        states.append(green_time)

        return np.array(states, dtype=np.float32), green_time

    def get_queue_length(self, detector_id):
        """
        Get the queue length of a lane.
        """
        return traci.lanearea.getLastStepHaltingNumber(detector_id)

    def get_free_capacity(self, detector_id):
        """
        Get the free capacity of a lane.
        """
        lane_length = traci.lanearea.getLength(detector_id)
        occupied_length = (
            traci.lanearea.getLastStepOccupancy(detector_id) / 100 * lane_length
        )

        return (lane_length - occupied_length) / lane_length

    def get_density(self, detector_id):
        """
        Get the density of vehicles on a lane.
        """
        return traci.lanearea.getLastStepOccupancy(detector_id)

    def get_waiting_time(self, detector_id):
        """
        Estimate waiting time by summing waiting times of all vehicles in the lane.
        """
        vehicle_ids = traci.lanearea.getLastStepVehicleIDs(detector_id)

        total_waiting_time = 0.0
        for vid in vehicle_ids:
            total_waiting_time += traci.vehicle.getWaitingTime(vid)
        return total_waiting_time

    def get_avg_speed(self, traffic_light):
        speeds = []
        for detector in traffic_light["detectors"]:
            try:
                speed = traci.lanearea.getLastStepMeanSpeed(detector["id"])
                speeds.append(speed)
            except:
                pass
        return np.mean(speeds) if speeds else 0.0

    def get_avg_travel_time(self, traffic_light):
        travel_times = []
        for lane in traci.trafficlight.getControlledLanes(traffic_light["id"]):
            travel_times.append(traci.lane.getTraveltime(lane))
        return np.mean(travel_times) if travel_times else 0.0

    def get_avg_density(self, traffic_light):
        densities = []
        for detector in traffic_light["detectors"]:
            try:
                densities.append(traci.lanearea.getLastStepOccupancy(detector["id"]))
            except:
                pass
        return np.mean(densities) if densities else 0.0

    def get_num_phases(self, traffic_light):
        """
        Returns the number of custom-defined traffic light phases.
        """
        return len(traffic_light["phase"])

<<<<<<< HEAD
    def get_avg_queue_length(self, traffic_light):
        """
        Get the average queue length of a lane.
        """
        queue_lengths = []
        for detector in traffic_light["detectors"]:
            try:
                queue_lengths.append(traci.lanearea.getLastStepHaltingNumber(detector["id"]))
            except:
                pass
        return np.mean(queue_lengths) if queue_lengths else 0.0

    def get_avg_waiting_time(self, traffic_light):
        """
        Estimate waiting time by summing waiting times of all vehicles in the lane.
        """
        vehicle_ids = []
        for detector in traffic_light["detectors"]:
            vehicle_ids.extend(traci.lanearea.getLastStepVehicleIDs(detector["id"]))

        total_waiting_time = 0.0
        for vid in vehicle_ids:
            total_waiting_time += traci.vehicle.getWaitingTime(vid)
        return total_waiting_time

    def reset_history(self):
        for key in self.history:
            for tl_id in self.history[key]:
                self.history[key][tl_id] = []
=======
    def get_movements_from_phase(self, traffic_light, phase_str):
        detectors = [det["id"] for det in traffic_light["detectors"]]
        active_detectors = [
            detectors[i]
            for i, state in enumerate(phase_str)
            if state.upper() == "G" and i < len(detectors)
        ]
        return active_detectors
>>>>>>> 5f9c16ba
<|MERGE_RESOLUTION|>--- conflicted
+++ resolved
@@ -666,37 +666,6 @@
         """
         return len(traffic_light["phase"])
 
-<<<<<<< HEAD
-    def get_avg_queue_length(self, traffic_light):
-        """
-        Get the average queue length of a lane.
-        """
-        queue_lengths = []
-        for detector in traffic_light["detectors"]:
-            try:
-                queue_lengths.append(traci.lanearea.getLastStepHaltingNumber(detector["id"]))
-            except:
-                pass
-        return np.mean(queue_lengths) if queue_lengths else 0.0
-
-    def get_avg_waiting_time(self, traffic_light):
-        """
-        Estimate waiting time by summing waiting times of all vehicles in the lane.
-        """
-        vehicle_ids = []
-        for detector in traffic_light["detectors"]:
-            vehicle_ids.extend(traci.lanearea.getLastStepVehicleIDs(detector["id"]))
-
-        total_waiting_time = 0.0
-        for vid in vehicle_ids:
-            total_waiting_time += traci.vehicle.getWaitingTime(vid)
-        return total_waiting_time
-
-    def reset_history(self):
-        for key in self.history:
-            for tl_id in self.history[key]:
-                self.history[key][tl_id] = []
-=======
     def get_movements_from_phase(self, traffic_light, phase_str):
         detectors = [det["id"] for det in traffic_light["detectors"]]
         active_detectors = [
@@ -705,4 +674,34 @@
             if state.upper() == "G" and i < len(detectors)
         ]
         return active_detectors
->>>>>>> 5f9c16ba
+
+
+    def get_avg_queue_length(self, traffic_light):
+        """
+        Get the average queue length of a lane.
+        """
+        queue_lengths = []
+        for detector in traffic_light["detectors"]:
+            try:
+                queue_lengths.append(traci.lanearea.getLastStepHaltingNumber(detector["id"]))
+            except:
+                pass
+        return np.mean(queue_lengths) if queue_lengths else 0.0
+
+    def get_avg_waiting_time(self, traffic_light):
+        """
+        Estimate waiting time by summing waiting times of all vehicles in the lane.
+        """
+        vehicle_ids = []
+        for detector in traffic_light["detectors"]:
+            vehicle_ids.extend(traci.lanearea.getLastStepVehicleIDs(detector["id"]))
+
+        total_waiting_time = 0.0
+        for vid in vehicle_ids:
+            total_waiting_time += traci.vehicle.getWaitingTime(vid)
+        return total_waiting_time
+
+    def reset_history(self):
+        for key in self.history:
+            for tl_id in self.history[key]:
+                self.history[key][tl_id] = []