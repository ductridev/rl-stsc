--- conflicted
+++ resolved
@@ -1,10 +1,6 @@
 <?xml version="1.0" encoding="UTF-8"?>
 
-<<<<<<< HEAD
-<!-- generated on 2025-06-17 12:55:19.414380 by randomTrips.py v1_22_0+0002-63e50f52594
-=======
-<!-- generated on 2025-06-17 11:36:42.734278 by randomTrips.py v1_22_0+0002-63e50f52594
->>>>>>> 6d514b7f
+<!-- generated on 2025-06-17 13:04:30.865801 by randomTrips.py v1_22_0+0002-63e50f52594
 <configuration>
     <net-file value="osm.net.xml.gz"/>
     <output-trip-file value="osm.bicycle.trips.xml"/>
@@ -23,11 +19,7 @@
 </configuration>
 -->
 
-<<<<<<< HEAD
-<!-- generated on 2025-06-17 12:55:19 by Eclipse SUMO duarouter Version 1.22.0
-=======
-<!-- generated on 2025-06-17 11:36:42 by Eclipse SUMO duarouter Version 1.22.0
->>>>>>> 6d514b7f
+<!-- generated on 2025-06-17 13:04:30 by Eclipse SUMO duarouter Version 1.22.0
 <duarouterConfiguration xmlns:xsi="http://www.w3.org/2001/XMLSchema-instance" xsi:noNamespaceSchemaLocation="http://sumo.dlr.de/xsd/duarouterConfiguration.xsd">
 
     <input>
