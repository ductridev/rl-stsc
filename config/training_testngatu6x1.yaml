simulation:
  gui: True
  total_episodes: 1000
  max_steps: 3600
  interphase_duration: 3

memory:
  memory_size_min: 32
  memory_size_max: 10000

model:
  training_epochs: 1000
  save_model_name: "dqn_testngatu_model" # Name for saving the model
  load_model_name: null # Set to model name to load existing model, null to start fresh
  load_q_table_name: null # Set to Q-table filename to load existing Q-table, null to start fresh
  save_interval: 2 # Save model every N episodes
  training_steps: 300
  updating_target_network_steps: 1200
<<<<<<< HEAD

=======
>>>>>>> 4336fee0
agent:
  rbf_components: 100   
  rbf_gamma: 0.5 
  gamma: 0.99
  num_states: 3 # waiting_time, queue_length, num_vehicles. 
  model:
    num_layers: 16
    batch_size: 256
    learning_rate: 0.0001
    decay_rate: 0.995
    epsilon: 0.9
    min_epsilon: 0.01
    loss_type:
      - qr
  weight:
    queue_length: -0.25
    outflow_rate: 1
    delay: -0.25
    travel_time: -1
    waiting_time: -0.25
    switch_phase: -5

vehicle_counts:
  low:
    motorcycle: 1800
    passenger: 375
    bicycle: 75
    truck: 100
    pedestrian: 100
  medium:
    motorcycle: 3000
    passenger: 750
    truck: 150
    bicycle: 100
    pedestrian: 200
  high:
    motorcycle: 6000
    passenger: 1500
    truck: 300
    bicycle: 200
    pedestrian: 400

edge_groups:
  W:
    - E22
  S:
    - E30
  E:
    - E31
  N:
    - E18

dir:
  models_path_name: "models/"
  sumocfg_file_name: "simulations/testmodel6x1/osm.sumocfg"

traffic_lights:
  # - traffic_light_1:
  #   id: "Ngatu"
  #   phase:
  #     - GGGGGrrrGrrrGrrr
  #     - GrrrGGGGGrrrGrrr
  #     - GrrrGrrrGGGGGrrr
  #     - GrrrGrrrGrrrGGGG

  #   detectors:
  #     - id: "e2_4"
  #       street: "1"
  #     - id: "e2_5"
  #       street: "1"
  #     - id: "e2_10"
  #       street: "2"
  #     - id: "e2_11"
  #       street: "2"
  #     - id: "e2_14"
  #       street: "3"
  #     - id: "e2_15"
  #       street: "3"
  #     - id: "e2_0"
  #       street: "4"
  #     - id: "e2_1"
  #       street: "4"
  # - traffic_light_2:
  #   id: "NgatuNorth"
  #   phase:
  #     - GGGGGrrrGrrrGrrr
  #     - GrrrGGGGGrrrGrrr
  #     - GrrrGrrrGGGGGrrr
  #     - GrrrGrrrGrrrGGGG

  #   detectors:
  #     - id: "e2_20"
  #       street: "1"
  #     - id: "e2_21"
  #       street: "1"
  #     - id: "e2_19"
  #       street: "2"
  #     - id: "e2_18"
  #       street: "2"
  #     - id: "e2_16"
  #       street: "3"
  #     - id: "e2_17"
  #       street: "3"
  #     - id: "e2_22"
  #       street: "4"
  #     - id: "e2_23"
  #       street: "4"
  # - traffic_light_3:
  #   id: "NgatuEast"
  #   phase:
  #     - GGGGGrrrGrrrGrrr
  #     - GrrrGGGGGrrrGrrr
  #     - GrrrGrrrGGGGGrrr
  #     - GrrrGrrrGrrrGGGG

  #   detectors:
  #     - id: "e2_30"
  #       street: "1"
  #     - id: "e2_31"
  #       street: "1"
  #     - id: "e2_27"
  #       street: "2"
  #     - id: "e2_26"
  #       street: "2"
  #     - id: "e2_25"
  #       street: "3"
  #     - id: "e2_24"
  #       street: "3"
  #     - id: "e2_28"
  #       street: "4"
  #     - id: "e2_29"
  #       street: "4"
  # - traffic_light_4:
  #   id: "NgatuSouth"
  #   phase:
  #     - GGGGGrrrGrrrGrrr
  #     - GrrrGGGGGrrrGrrr
  #     - GrrrGrrrGGGGGrrr
  #     - GrrrGrrrGrrrGGGG

  #   detectors:
  #     - id: "e2_32"
  #       street: "1"
  #     - id: "e2_33"
  #       street: "1"
  #     - id: "e2_34"
  #       street: "2"
  #     - id: "e2_35"
  #       street: "2"
  #     - id: "e2_36"
  #       street: "3"
  #     - id: "e2_37"
  #       street: "3"
  #     - id: "e2_38"
  #       street: "4"
  #     - id: "e2_39"
  #       street: "4"
  # - traffic_light_5:
  #   id: "NgatuWest"
  #   phase:
  #     - GGGGGrrrGrrrGrrr
  #     - GrrrGGGGGrrrGrrr
  #     - GrrrGrrrGGGGGrrr
  #     - GrrrGrrrGrrrGGGG

  #   detectors:
  #     - id: "e2_2"
  #       street: "1"
  #     - id: "e2_3"
  #       street: "1"
  #     - id: "e2_6"
  #       street: "2"
  #     - id: "e2_7"
  #       street: "2"
  #     - id: "e2_8"
  #       street: "3"
  #     - id: "e2_9"
  #       street: "3"
  #     - id: "e2_12"
  #       street: "4"
  #     - id: "e2_13"
  #       street: "4"
  - traffic_light_6:
    id: "NgatuNorthEast"
    phase:
      - GGGGGGrrrrGrrrrGrrrr
      - GrrrrGGGGGGrrrrGrrrr
      - GrrrrGrrrrGGGGGGrrrr
      - GrrrrGrrrrGrrrrGGGGG

    detectors:
      - id: "e2_50"
        street: "1"
      - id: "e2_51"
        street: "1"
      - id: "e2_4"
        street: "1"
      - id: "e2_1"
        street: "2"
      - id: "e2_0"
        street: "2"
      - id: "e2_5"
        street: "2"
      - id: "e2_53"
        street: "3"
      - id: "e2_52"
        street: "3"
      - id: "e2_2"
        street: "3"
      - id: "e2_54"
        street: "4"
      - id: "e2_55"
        street: "4"
      - id: "e2_3"
        street: "4"
  # - traffic_light_7:
  #   id: "NgatuSouthEast"
  #   phase:
  #     - GGGGGrrrGrrrGrrr
  #     - GrrrGGGGGrrrGrrr
  #     - GrrrGrrrGGGGGrrr
  #     - GrrrGrrrGrrrGGGG

  #   detectors:
  #     - id: "e2_44"
  #       street: "1"
  #     - id: "e2_45"
  #       street: "1"
  #     - id: "e2_42"
  #       street: "2"
  #     - id: "e2_43"
  #       street: "2"
  #     - id: "e2_40"
  #       street: "3"
  #     - id: "e2_41"
  #       street: "3"
  #     - id: "e2_46"
  #       street: "4"
  #     - id: "e2_47"
  #       street: "4"
  # - traffic_light_8:
  #   id: "NgatuSouthWest"
  #   phase:
  #     - GGGGGrrrGrrrGrrr
  #     - GrrrGGGGGrrrGrrr
  #     - GrrrGrrrGGGGGrrr
  #     - GrrrGrrrGrrrGGGG

  #   detectors:
  #     - id: "e2_66"
  #       street: "1"
  #     - id: "e2_67"
  #       street: "1"
  #     - id: "e2_64"
  #       street: "2"
  #     - id: "e2_65"
  #       street: "2"
  #     - id: "e2_68"
  #       street: "3"
  #     - id: "e2_69"
  #       street: "3"
  #     - id: "e2_70"
  #       street: "4"
  #     - id: "e2_71"
  #       street: "4"
  # - traffic_light_9:
  #   id: "NgatuNorthWest"
  #   phase:
  #     - GGGGGrrrGrrrGrrr
  #     - GrrrGGGGGrrrGrrr
  #     - GrrrGrrrGGGGGrrr
  #     - GrrrGrrrGrrrGGGG

  #   detectors:
  #     - id: "e2_56"
  #       street: "1"
  #     - id: "e2_57"
  #       street: "1"
  #     - id: "e2_58"
  #       street: "2"
  #     - id: "e2_59"
  #       street: "2"
  #     - id: "e2_60"
  #       street: "3"
  #     - id: "e2_61"
  #       street: "3"
  #     - id: "e2_62"
  #       street: "4"
  #     - id: "e2_63"
  #       street: "4"
accident:
  start_step: 400
  duration: 100
  junction:
    - id: "NgatuNorthEast"<|MERGE_RESOLUTION|>--- conflicted
+++ resolved
@@ -16,10 +16,7 @@
   save_interval: 2 # Save model every N episodes
   training_steps: 300
   updating_target_network_steps: 1200
-<<<<<<< HEAD
-
-=======
->>>>>>> 4336fee0
+
 agent:
   rbf_components: 100   
   rbf_gamma: 0.5 
