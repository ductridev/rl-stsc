from src.memory import ReplayMemory
from src.memory_palace import MemoryPalace
from src.utils import (
    set_train_path,
    set_sumo,
    import_train_configuration,
    set_load_model_path,
)
from src.model import DQN
from src.simulation import Simulation
from src.Qlearning import QSimulation
<<<<<<< HEAD
from src.base_simulation import SimulationBase
from src.actuated_simulation import ActuatedSimulation
=======
# from src.base_simulation import SimulationBase  # Commented out for DQN-only training
>>>>>>> 993453e6
from src.visualization import Visualization
from src.intersection import Intersection
from src.accident_manager import AccidentManager
from src.comparison_utils import SimulationComparison
from src.scripts.random_demand_sides import (
    generate_and_save_random_intervals
)
import datetime
import shutil
import os

if __name__ == "__main__":
    # Load configuration
    config = import_train_configuration("config/training_testngatu6x1EastWestOverflow.yaml")
    min_epsilon = config["agent"]["min_epsilon"]
    decay_rate = config["agent"]["decay_rate"]
    start_epsilon = config["agent"]["epsilon"]
    simulation_path = config["sumocfg_path"]

    # Set model save path
    path = set_train_path(config["models_path_name"])

    visualization = Visualization(path=path, dpi=100)

    # Initialize accident manager
    accident_manager = AccidentManager(
        start_step=config["start_step"],
        duration=config["duration"],
        junction_id_list=config["junction_id_list"],
    )

    save_interval = config.get("save_interval", 10)  # Default to every 10 episodes

    # Initialize SKRL-based DQN simulation (no memory needed - SKRL handles it internally)
    simulation_skrl = Simulation(
        visualization=visualization,
        agent_cfg=config["agent"],
        max_steps=config["max_steps"],
        traffic_lights=config["traffic_lights"],
        accident_manager=accident_manager,
        interphase_duration=config["interphase_duration"],
        epoch=config["training_epochs"],
        path=path,
        training_steps=config["training_steps"],
        updating_target_network_steps=config["updating_target_network_steps"],
        save_interval=save_interval,
    )

    # Initialize Q-learning simulation for comparison
    agent_memory_q = MemoryPalace(
        max_size_per_palace=config["memory_size_max"], 
        min_size_to_sample=config["memory_size_min"]
    )

    # Load existing SKRL model if specified in config
    start_episode = 1
    if config.get("load_model_name") and config["load_model_name"] is not None:
        model_load_path = set_load_model_path(config["models_path_name"]) + config["load_model_name"] + ".pth"
        try:
            simulation_skrl.load_model(start_episode)  # Will try to load from the specified episode
            print(f"Successfully loaded SKRL model from: {model_load_path}")
        except FileNotFoundError:
            print(f"SKRL model file not found: {model_load_path}. Starting with fresh model.")
        except Exception as e:
            print(f"Error loading SKRL model: {e}. Starting with fresh model.")

    # simulation = SimulationBase(
    #     agent_cfg=config["agent"],
    #     max_steps=config["max_steps"],
    #     traffic_lights=config["traffic_lights"],
    #     accident_manager=accident_manager,
    #     visualization=visualization,
    #     epoch=config["training_epochs"],
    #     path=path,
    #     save_interval=save_interval,
    # )

    simulation_q = QSimulation(
        memory=agent_memory_q,
        visualization=visualization,
        agent_cfg=config["agent"],
        max_steps=config["max_steps"],
        traffic_lights=config["traffic_lights"],
        interphase_duration=config["interphase_duration"],
        accident_manager=accident_manager,
        epoch=config["training_epochs"],
        path=path,
        training_steps=config["training_steps"],
        updating_target_network_steps=config["updating_target_network_steps"],
    )

    # Initialize actuated simulation for comparison
    simulation_actuated = ActuatedSimulation(
        agent_cfg=config["agent"],
        max_steps=config["max_steps"],
        traffic_lights=config["traffic_lights"],
        accident_manager=accident_manager,
        visualization=visualization,
        epoch=config["training_epochs"],
        path=path,
        save_interval=save_interval,
    )

    # Load existing Q-table if specified in config
    if config.get("load_q_table_name") and config["load_q_table_name"] is not None:
        q_table_load_path = (
            set_load_model_path(config["models_path_name"])
            + config["load_q_table_name"]
            + ".pkl"
        )
        simulation_q.load_q_table(q_table_load_path)

    # Initialize comparison utility
    comparison = SimulationComparison(path=path)

    episode = start_episode
    epsilon = start_epsilon
    timestamp_start = datetime.datetime.now()
    
    # Track best performance
    best_performance = {
        'episode': -1,
        'completion_rate': -1,
        'total_reward': -float('inf'),
        'combined_score': -float('inf')
    }
    performance_history = []

    while episode < config["total_episodes"]:
        print("\n----- Episode", str(episode), "of", str(config["total_episodes"]))
        print("Generating routes...")
        # Run the build routes file command
        # Turn off when don't need route generation
        # generate_and_save_random_intervals(
        #     sumo_cfg_file=config["sumo_cfg_file"],
        #     total_duration=3600,
        #     min_interval=360,
        #     max_interval=360,
        #     base_weight=100.0,
        #     high_min=200.0,
        #     high_max=400.0,
        #     min_active_sides=1,
        #     max_active_sides=2,
        #     edge_groups=config["edge_groups"],
        # )

        Intersection.generate_residential_demand_routes(
            config,
            config["sumo_cfg_file"].split("/")[1],
            demand_level="low",
            enable_motorcycle=True,
            enable_passenger=True,
            enable_truck=True,
            enable_bicycle=True,
            enable_pedestrian=True,
        )
        print("Routes generated")

        # print("Running SimulationBase (static baseline)...")
        # set_sumo(config["gui"], config["sumo_cfg_file"], config["max_steps"])
        # simulation_time_base = simulation.run(episode)
        # # After running the base simulation
        # base_stats = simulation.vehicle_tracker.get_current_stats()
        # base_completion_rate = (base_stats['total_arrived'] / max(base_stats['total_departed'], 1)) * 100
        # base_total_arrived = base_stats['total_arrived']
        # # Extract avg_outflow from baseline simulation history
        # base_avg_outflow = 0
        # if hasattr(simulation, 'history') and 'outflow' in simulation.history:
        #     # Get average outflow from all traffic lights
        #     outflow_data = []
        #     for tl_id, outflows in simulation.history['outflow'].items():
        #         if outflows:
        #             avg_outflow_tl = sum(outflows) / len(outflows)
        #             outflow_data.append(avg_outflow_tl)
        #     if outflow_data:
        #         base_avg_outflow = sum(outflow_data) / len(outflow_data)
        
        # # Extract reward from baseline simulation history
        # base_total_reward = 0
        # base_avg_reward = 0
        # if hasattr(simulation, 'history') and 'reward' in simulation.history:
        #     reward_data = []
        #     for tl_id, rewards in simulation.history['reward'].items():
        #         if rewards:
        #             total_reward_tl = sum(rewards)
        #             base_total_reward += total_reward_tl
        #             avg_reward_tl = total_reward_tl / len(rewards)
        #             reward_data.append(avg_reward_tl)
        #     if reward_data:
        #         base_avg_reward = sum(reward_data) / len(reward_data)
        
        # print(f"Base Simulation Results:")
        # print(f"  Total Departed: {base_stats['total_departed']}")
        # print(f"  Total Arrived: {base_total_arrived}")
        # print(f"  Completion Rate: {base_completion_rate:.2f}%")
        # print(f"  Avg Outflow (from history): {base_avg_outflow:.2f}")
        # print(f"  Total Reward: {base_total_reward:.2f}")
        # print(f"  Avg Reward: {base_avg_reward:.2f}")

        # print("SimulationBase time:", simulation_time_base)
        # # Reset base simulation vehicle tracker after its run
        # print("  Resetting vehicle tracker for base simulation")
        # simulation.vehicle_tracker.reset()
        # print("  Resetting history for base simulation")
        # simulation.reset_history()

        print("Running ActuatedSimulation (queue-based baseline)...")
        set_sumo(config["gui"], config["sumo_cfg_file"], config["max_steps"])
        simulation_time_actuated = simulation_actuated.run(episode)
        # After running the actuated simulation
        actuated_stats = simulation_actuated.vehicle_tracker.get_current_stats()
        actuated_completion_rate = (actuated_stats['total_arrived'] / max(actuated_stats['total_departed'], 1)) * 100
        actuated_total_arrived = actuated_stats['total_arrived']
        # Extract avg_outflow from actuated simulation history
        actuated_avg_outflow = 0
        if hasattr(simulation_actuated, 'history') and 'outflow' in simulation_actuated.history:
            # Get average outflow from all traffic lights
            outflow_data = []
            for tl_id, outflows in simulation_actuated.history['outflow'].items():
                if outflows:
                    avg_outflow_tl = sum(outflows) / len(outflows)
                    outflow_data.append(avg_outflow_tl)
            if outflow_data:
                actuated_avg_outflow = sum(outflow_data) / len(outflow_data)
        
        # Extract reward from actuated simulation history
        actuated_total_reward = 0
        actuated_avg_reward = 0
        if hasattr(simulation_actuated, 'history') and 'reward' in simulation_actuated.history:
            reward_data = []
            for tl_id, rewards in simulation_actuated.history['reward'].items():
                if rewards:
                    total_reward_tl = sum(rewards)
                    actuated_total_reward += total_reward_tl
                    avg_reward_tl = total_reward_tl / len(rewards)
                    reward_data.append(avg_reward_tl)
        
        print(f"Actuated Simulation Results:")
        print(f"  Total Departed: {actuated_stats['total_departed']}")
        print(f"  Total Arrived: {actuated_total_arrived}")
        print(f"  Completion Rate: {actuated_completion_rate:.2f}%")
        print(f"  Avg Outflow (from history): {actuated_avg_outflow:.2f}")
        print(f"  Total Reward: {actuated_total_reward:.2f}")

        print("ActuatedSimulation time:", simulation_time_actuated)
        # Reset actuated simulation vehicle tracker after its run
        print("  Resetting vehicle tracker for actuated simulation")
        simulation_actuated.vehicle_tracker.reset()
        print("  Resetting history for actuated simulation")
        simulation_actuated.reset_history()

        # print("Running QSimulation (Q-learning)...")
        # set_sumo(config["gui"], config["sumo_cfg_file"], config["max_steps"])
        # simulation_time_q = simulation_q.run(epsilon, episode)
        # print("QSimulation time:", simulation_time_q)

        print("Running SKRL DQN Simulation...")
        # Enable GUI once every 100 episodes for visual monitoring
        gui_enabled = (episode % 100 == 0 and episode > 0)
        set_sumo(gui_enabled, config["sumo_cfg_file"], config["max_steps"])
        if gui_enabled:
            print(f"🖥️  GUI enabled for episode {episode} - Visual monitoring")
        simulation_time_skrl, training_time_skrl = simulation_skrl.run(epsilon, episode)
        print(
            f"Simulation (SKRL DQN) time:",
            simulation_time_skrl,
            "Training time:",
            training_time_skrl,
        )

        epsilon = max(min_epsilon, 1 - (episode / config["total_episodes"]))

        # --- Track Performance ---
        # DUAL COMPARISON SYSTEM:
        # 1. DQN vs DQN (Best Model): Use total_reward - higher reward indicates better learning
        # 2. DQN vs Baseline: Use avg_outflow from simulation history - higher outflow is better traffic flow
        try:
            # Get SKRL DQN vehicle statistics
            skrl_stats = simulation_skrl.vehicle_tracker.get_current_stats()
            skrl_total_arrived = skrl_stats['total_arrived']
            # Debug: Print vehicle statistics
            print(f"Debug - Vehicle stats for episode {episode}:")
            print(f"  Total departed: {skrl_stats.get('total_departed', 'N/A')}")
            print(f"  Total arrived: {skrl_stats.get('total_arrived', 'N/A')}")
            print(f"  Current running: {skrl_stats.get('total_running', 'N/A')}")
            
            # Calculate performance metrics
            completion_rate = (skrl_stats['total_arrived'] / max(skrl_stats['total_departed'], 1)) * 100
            
            # Try to get reward metrics from simulation history
            dqn_avg_reward = 0
            dqn_total_reward = 0
            if hasattr(simulation_skrl, 'history') and 'reward' in simulation_skrl.history:
                reward_data = []
                for tl_id, rewards in simulation_skrl.history['reward'].items():
                    if rewards:
                        total_reward_tl = sum(rewards)
                        dqn_total_reward += total_reward_tl
                        avg_reward_tl = dqn_total_reward / len(rewards)
                        reward_data.append(avg_reward_tl)
                if reward_data:
                    dqn_avg_reward = sum(reward_data) / len(reward_data)
            
            # Extract avg_outflow from DQN simulation history
            dqn_avg_outflow = 0
            if hasattr(simulation_skrl, 'history') and 'outflow' in simulation_skrl.history:
                # Get average outflow from all traffic lights
                outflow_data = []
                for tl_id, outflows in simulation_skrl.history['outflow'].items():
                    if outflows:
                        avg_outflow_tl = sum(outflows) / len(outflows)
                        outflow_data.append(avg_outflow_tl)
                if outflow_data:
                    dqn_avg_outflow = sum(outflow_data) / len(outflow_data)
            
            # DUAL COMPARISON SYSTEM:
            # 1. Use total_reward for DQN vs DQN (best model tracking)
            combined_score = dqn_total_reward
            
            # 2. Use avg_outflow for base vs DQN comparison
            print(f"DQN Results:")
<<<<<<< HEAD
            print(f"  Total Reward (for best model): {total_reward:.2f}")
            print(f"  Avg Outflow (vs baseline): {dqn_avg_outflow:.2f}")
            print(f"Comparison:")
            print(f"  DQN reward: {total_reward:.2f} vs Base reward: {base_total_reward:.2f} vs Actuated reward: {actuated_total_reward:.2f}")
            print(f"  DQN avg_outflow: {dqn_avg_outflow:.2f} vs Base avg_outflow: {base_avg_outflow:.2f} vs Actuated avg_outflow: {actuated_avg_outflow:.2f}")
            print(f"  DQN total_arrived: {skrl_total_arrived} vs Base total_arrived: {base_total_arrived} vs Actuated total_arrived: {actuated_total_arrived}")
            
            # Compare DQN vs baseline using multiple metrics
            performance_improvements_vs_base = 0
            performance_improvements_vs_actuated = 0
            
            # DQN vs Base comparison
            if total_reward > base_total_reward:
                print(f"✅ DQN vs Base - Reward advantage: {total_reward:.2f} > {base_total_reward:.2f}")
                performance_improvements_vs_base += 1
            else:
                print(f"❌ DQN vs Base - Reward disadvantage: {total_reward:.2f} <= {base_total_reward:.2f}")
                
            if dqn_avg_outflow > base_avg_outflow:
                print(f"✅ DQN vs Base - Outflow advantage: {dqn_avg_outflow:.2f} > {base_avg_outflow:.2f}")
                performance_improvements_vs_base += 1
            else:
                print(f"❌ DQN vs Base - Outflow disadvantage: {dqn_avg_outflow:.2f} <= {base_avg_outflow:.2f}")
                
            if skrl_total_arrived > base_total_arrived:
                print(f"✅ DQN vs Base - Arrival advantage: {skrl_total_arrived} > {base_total_arrived}")
                performance_improvements_vs_base += 1
            else:
                print(f"❌ DQN vs Base - Arrival disadvantage: {skrl_total_arrived} <= {base_total_arrived}")
            
            # DQN vs Actuated comparison
            if total_reward > actuated_total_reward:
                print(f"✅ DQN vs Actuated - Reward advantage: {total_reward:.2f} > {actuated_total_reward:.2f}")
                performance_improvements_vs_actuated += 1
            else:
                print(f"❌ DQN vs Actuated - Reward disadvantage: {total_reward:.2f} <= {actuated_total_reward:.2f}")
                
            if dqn_avg_outflow > actuated_avg_outflow:
                print(f"✅ DQN vs Actuated - Outflow advantage: {dqn_avg_outflow:.2f} > {actuated_avg_outflow:.2f}")
                performance_improvements_vs_actuated += 1
            else:
                print(f"❌ DQN vs Actuated - Outflow disadvantage: {dqn_avg_outflow:.2f} <= {actuated_avg_outflow:.2f}")
                
            if skrl_total_arrived > actuated_total_arrived:
                print(f"✅ DQN vs Actuated - Arrival advantage: {skrl_total_arrived} > {actuated_total_arrived}")
                performance_improvements_vs_actuated += 1
            else:
                print(f"❌ DQN vs Actuated - Arrival disadvantage: {skrl_total_arrived} <= {actuated_total_arrived}")
                
            # Overall performance summary
            print(f"🏁 DQN Performance Summary:")
            print(f"   vs Base: {performance_improvements_vs_base}/3 metrics won")
            print(f"   vs Actuated: {performance_improvements_vs_actuated}/3 metrics won")
            
            # Use the more challenging comparison (vs actuated) for performance tracking
            performance_improvements = performance_improvements_vs_actuated
=======
            print(f"  Avg Outflow: {dqn_avg_outflow:.2f}")  # Removed baseline reference
            print(f"  Total Reward: {dqn_total_reward:.2f}")
            print(f"  Avg Reward: {dqn_avg_reward:.2f}")
            # Compare DQN vs baseline using multiple metrics
            # performance_improvements = 0
            # if dqn_total_reward > base_total_reward:
            #     print(f"✅ DQN reward advantage: {dqn_total_reward:.2f} > {base_total_reward:.2f}")
            #     performance_improvements += 1
            # else:
            #     print(f"❌ DQN reward disadvantage: {dqn_total_reward:.2f} <= {base_total_reward:.2f}")
                
            # if dqn_avg_outflow > base_avg_outflow:
            #     print(f"✅ DQN outflow advantage: {dqn_avg_outflow:.2f} > {base_avg_outflow:.2f}")
            #     performance_improvements += 1
            # else:
            #     print(f"❌ DQN outflow disadvantage: {dqn_avg_outflow:.2f} <= {base_avg_outflow:.2f}")
                
            # if skrl_total_arrived > base_total_arrived:
            #     print(f"✅ DQN arrival advantage: {skrl_total_arrived} > {base_total_arrived}")
            #     performance_improvements += 1
            # else:
            #     print(f"❌ DQN arrival disadvantage: {skrl_total_arrived} <= {base_total_arrived}")
                
            # Overall performance summary
            # print(f"🏁 Overall Performance: DQN won {performance_improvements}/3 metrics vs Base")
>>>>>>> 993453e6
            
            # Save simulation folder if DQN performs better in majority of metrics
            # if performance_improvements >= 2:
            #     dest_folder = f"{simulation_path}_better_SKRL_ep{episode}"
            #     # Remove the destination if it already exists to avoid errors
            #     if os.path.exists(dest_folder):
            #         shutil.rmtree(dest_folder)
            #     shutil.copytree(simulation_path, dest_folder)
            #     print(f"✅ SKRL outperformed base! Higher total_arrived: {skrl_total_arrived:.2f} > {base_total_arrived:.2f}")
            #     print(f"   Simulation folder copied to: {dest_folder}")
            # else:
            #     print(f"❌ SKRL did not outperform base: {skrl_total_arrived:.2f} <= {base_total_arrived:.2f}")
            # Store performance data (base variables commented out)
            current_performance = {
                'episode': episode,
                'completion_rate': completion_rate,
                'total_reward': dqn_total_reward,
                'combined_score': combined_score,  # total_reward for best model tracking
                'epsilon': epsilon,
                'total_departed': skrl_stats['total_departed'],
                'total_arrived': skrl_stats['total_arrived'],
<<<<<<< HEAD
                'dqn_avg_outflow': dqn_avg_outflow,  # DQN avg outflow for baseline comparison
                'base_avg_outflow': base_avg_outflow,  # Baseline avg outflow for comparison
                'base_total_reward': base_total_reward,  # Baseline total reward for comparison
                'base_avg_reward': base_avg_reward,  # Baseline average reward for comparison
                'base_total_arrived': base_total_arrived,  # Baseline total arrived for comparison
                'actuated_avg_outflow': actuated_avg_outflow,  # Actuated avg outflow for comparison
                'actuated_total_reward': actuated_total_reward,  # Actuated total reward for comparison
                'actuated_avg_reward': actuated_avg_reward,  # Actuated average reward for comparison
                'actuated_total_arrived': actuated_total_arrived,  # Actuated total arrived for comparison
                'performance_improvements_vs_base': performance_improvements_vs_base,  # Number of metrics where DQN outperformed base
                'performance_improvements_vs_actuated': performance_improvements_vs_actuated,  # Number of metrics where DQN outperformed actuated
                'performance_improvements': performance_improvements  # Primary performance metric (vs actuated)
=======
                'dqn_avg_outflow': dqn_avg_outflow,  # DQN avg outflow
                # 'base_avg_outflow': base_avg_outflow,  # Baseline avg outflow for comparison
                # 'base_total_reward': base_total_reward,  # Baseline total reward for comparison
                # 'base_avg_reward': base_avg_reward,  # Baseline average reward for comparison
                # 'base_total_arrived': base_total_arrived,  # Baseline total arrived for comparison
                # 'performance_improvements': performance_improvements  # Number of metrics where DQN outperformed base
>>>>>>> 993453e6
            }
            performance_history.append(current_performance)
            
            # Check if this is the best performance so far
            if combined_score > best_performance['combined_score']:
                # Clean up old best model files first
                model_save_name = config.get("save_model_name", "dqn_model")
                
                # Remove old best files if they exist
                if best_performance['episode'] != -1:  # If there was a previous best
                    old_best_model = path + f"{model_save_name}_BEST_ep{best_performance['episode']}.pth"
                    old_best_checkpoint = path + f"{model_save_name}_BEST_ep{best_performance['episode']}_checkpoint.pth"
                    
                    try:
                        if os.path.exists(old_best_model):
                            os.remove(old_best_model)
                            print(f"   🗑️  Removed old best model: ep{best_performance['episode']}")
                        if os.path.exists(old_best_checkpoint):
                            os.remove(old_best_checkpoint)
                            print(f"   🗑️  Removed old best checkpoint: ep{best_performance['episode']}")
                    except Exception as e:
                        print(f"   ⚠️  Could not remove old best files: {e}")
                
                # Update best performance record
                best_performance = current_performance.copy()
                print(f"\n🏆 NEW BEST PERFORMANCE at Episode {episode}!")
                print(f"   Completion Rate: {completion_rate:.1f}%")
                print(f"   Total Reward (Best Model Metric): {dqn_total_reward:.2f}")
                print(f"   DQN Avg Outflow: {dqn_avg_outflow:.2f}")
                print(f"   Combined Score (Total Reward): {combined_score:.2f}")
                
                # Create new best model files
                best_model_path = path + f"{model_save_name}_BEST_ep{episode}.pt"
                best_checkpoint_path = path + f"{model_save_name}_BEST_ep{episode}_checkpoint.pt"
                
                # Save SKRL model as best
                simulation_skrl.save_model(episode)
                print(f"   ✅ Best SKRL model saved: ep{episode}")
                
                # Always update the "CURRENT" best files (overwrite)
                current_best_model = path + f"{model_save_name}_BEST_CURRENT.pt"
                current_best_checkpoint = path + f"{model_save_name}_BEST_CURRENT_checkpoint.pt"
                
                simulation_skrl.save_model(episode)  # This will save with the episode number
                print(f"   ✅ Current best updated: ep{episode}")
            
            # Print current vs best performance every save_interval episodes
            if episode % save_interval == 0 and episode > 0:
                print(f"\n📊 Performance Summary - Episode {episode}")
                print(f"Current DQN: Reward={combined_score:.2f}, Outflow={dqn_avg_outflow:.2f}, Completion={completion_rate:.1f}%")
                # print(f"Current Base: Reward={base_total_reward:.2f}, Outflow={base_avg_outflow:.2f}, Completion={base_completion_rate:.1f}%")
                print(f"Best DQN:    Reward={best_performance['combined_score']:.2f}, Episode={best_performance['episode']}, Completion={best_performance['completion_rate']:.1f}%")
                # print(f"DQN vs Base: Reward={dqn_total_reward:.2f} vs {base_total_reward:.2f}, Outflow={dqn_avg_outflow:.2f} vs {base_avg_outflow:.2f}")
                
        except AttributeError as e:
            if 'num_atoms' in str(e):
                print(f"⚠️  Model compatibility error: {e}")
                print("   This error indicates the DQN model is missing the 'num_atoms' attribute for C51 distributional DQN.")
                print("   The model should be updated to include: self.num_atoms = 51")
            else:
                print(f"⚠️  Attribute error tracking performance: {e}")
            # Continue training even if performance tracking fails
        except Exception as e:
            print(f"⚠️  Error tracking performance: {e}")
            # Continue training even if performance tracking fails
        
        # Reset vehicle trackers after performance tracking is complete
        print(f"  Resetting vehicle tracker for DQN simulation")
        simulation_skrl.vehicle_tracker.reset()
        print(f"  Resetting history for DQN simulation")
        simulation_skrl.reset_history()

        # --- Save comparison plots ---
        print("Saving comparison plots...")
        if episode % save_interval == 0 and episode > 0:
            print("Generating plots at episode", episode, "...")
            visualization.save_plot(
                episode=episode,
                metrics=[
                    "reward_avg",
                    "queue_length_avg",
                    "travel_delay_avg",
                    "waiting_time_avg",
                    "outflow_avg"
                ],
<<<<<<< HEAD
                names=["skrl_dqn", "base", "actuated"],  # Include all three simulations
=======
                names=["skrl_dqn"],  # Only include DQN simulation (base commented out)
                # names=["skrl_dqn", "base"],  # Only include actually running simulations
>>>>>>> 993453e6
            )
            print("Plots at episode", episode, "generated")

            # --- Generate traffic light comparison tables ---
            print("Generating traffic light comparison tables...")
            try:
                # Specify the actual simulation types that are running and saving data
<<<<<<< HEAD
                available_sim_types = ["baseline", "skrl_dqn", "actuated"]  # Include all three simulations
=======
                available_sim_types = ["skrl_dqn"]  # Only DQN (baseline commented out)
                # available_sim_types = ["baseline", "skrl_dqn"]  # Add q_learning when it's enabled
>>>>>>> 993453e6
                metrics = ["reward", "queue_length", "travel_delay", "waiting_time", "outflow"]
                comparison.save_comparison_tables(episode, metrics, simulation_types=available_sim_types)
                comparison.print_comparison_summary(episode, metrics, simulation_types=available_sim_types)
                print("Traffic light comparison tables generated successfully")
            except Exception as e:
                print(f"Error generating comparison tables: {e}")
                print(
                    "Comparison tables will be generated when CSV files are available"
                )
            # --- Generate comparison results were generated ---
            try:
                print("Traffic light comparison tables generated successfully")
                visualization.save_comparison_plots(episode=episode)
            except Exception as e:
                print(f"Error generating comparison plots: {e}")
                print("No comparison results available for plotting.")

            # --- Generate vehicle comparison from logs ---
            print("Generating vehicle comparison from logs...")
            try:
<<<<<<< HEAD
                visualization.create_vehicle_comparison_from_logs(episode, ["skrl_dqn", "base", "actuated"])  # Include all three simulations
=======
                visualization.create_vehicle_comparison_from_logs(episode, ["skrl_dqn"])  # Only DQN (base commented out)
                # visualization.create_vehicle_comparison_from_logs(episode, ["skrl_dqn", "base"])  # Updated for SKRL
>>>>>>> 993453e6
                print("Vehicle comparison from logs generated successfully")
            except Exception as e:
                print(f"Error generating vehicle comparison from logs: {e}")
                print("Vehicle comparison will be generated when log files are available")

        # Save model at specified intervals
        if episode % save_interval == 0 and episode > 0:
            model_save_name = config.get("save_model_name", "skrl_dqn_model")

            # Save SKRL model
            simulation_skrl.save_model(episode)
            print(f"SKRL DQN model saved at episode {episode}")

            # Save Q-learning Q-table (only if Q-learning is running)
            # Note: Uncomment when Q-learning is enabled
            # q_table_save_path = path + f"q_table_{model_save_name}_episode_{episode}.pkl"
            # simulation_q.save_q_table(path, episode)

        episode += 1

    print("\n----- Start time:", timestamp_start)
    print("----- End time:", datetime.datetime.now())
    print("----- Session info saved at:", path)
    
    # Print best performance summary
    print(f"\n🏆 BEST PERFORMANCE SUMMARY")
    print("=" * 50)
    print(f"Best Episode: {best_performance['episode']}")
    print(f"Best Completion Rate: {best_performance['completion_rate']:.2f}%")
    print(f"Best Total Reward (Model Selection): {best_performance['combined_score']:.2f}")
    print(f"Best DQN Avg Outflow: {best_performance.get('dqn_avg_outflow', 'N/A')}")
    print(f"Vehicles: {best_performance['total_arrived']}/{best_performance['total_departed']}")
    
    # Save performance history to CSV
    if performance_history:
        import pandas as pd
        performance_df = pd.DataFrame(performance_history)
        performance_csv = path + "performance_history.csv"
        performance_df.to_csv(performance_csv, index=False)
        print(f"📈 Performance history saved: {performance_csv}")
        
        # Create performance plot
        try:
            import matplotlib.pyplot as plt
            fig, ((ax1, ax2), (ax3, ax4)) = plt.subplots(2, 2, figsize=(15, 10))
            fig.suptitle('Training Performance Over Time', fontsize=16)
            
            episodes = performance_df['episode']
            
            # Plot 1: Completion Rate
            ax1.plot(episodes, performance_df['completion_rate'], 'b-', linewidth=2)
            ax1.axhline(y=best_performance['completion_rate'], color='r', linestyle='--', alpha=0.7)
            ax1.set_xlabel('Episode')
            ax1.set_ylabel('Completion Rate (%)')
            ax1.set_title('Vehicle Completion Rate')
            ax1.grid(True, alpha=0.3)
            ax1.text(0.02, 0.98, f"Best: {best_performance['completion_rate']:.1f}% (Ep {best_performance['episode']})", 
                     transform=ax1.transAxes, verticalalignment='top', bbox=dict(boxstyle="round,pad=0.3", facecolor="yellow", alpha=0.7))
            
            # Plot 2: Reward Comparison (Base commented out for DQN-only training)
            ax2.plot(episodes, performance_df['total_reward'], 'g-', linewidth=2, label='DQN Reward')
            # ax2.plot(episodes, performance_df['base_total_reward'], 'orange', linewidth=2, label='Base Reward')
            ax2.axhline(y=best_performance['combined_score'], color='r', linestyle='--', alpha=0.7, label='Best DQN')
            ax2.set_xlabel('Episode')
            ax2.set_ylabel('Total Reward')
            ax2.set_title('DQN Reward Over Time')  # Updated title
            ax2.grid(True, alpha=0.3)
            ax2.legend()
            ax2.text(0.02, 0.98, f"Best DQN: {best_performance['combined_score']:.1f} (Ep {best_performance['episode']})", 
                     transform=ax2.transAxes, verticalalignment='top', bbox=dict(boxstyle="round,pad=0.3", facecolor="yellow", alpha=0.7))
            
            # Plot 3: Outflow Comparison (Base commented out for DQN-only training)
            ax3.plot(episodes, performance_df['dqn_avg_outflow'], 'purple', linewidth=2, label='DQN Outflow')
            # ax3.plot(episodes, performance_df['base_avg_outflow'], 'brown', linewidth=2, label='Base Outflow')
            ax3.set_xlabel('Episode')
            ax3.set_ylabel('Avg Outflow')
            ax3.set_title('DQN Outflow Over Time')  # Updated title
            ax3.grid(True, alpha=0.3)
            ax3.legend()
            
            # Plot 4: Epsilon Decay
            ax4.plot(episodes, performance_df['epsilon'], 'purple', linewidth=2)
            ax4.set_xlabel('Episode')
            ax4.set_ylabel('Epsilon')
            ax4.set_title('Exploration Rate (Epsilon)')
            ax4.grid(True, alpha=0.3)
            
            plt.tight_layout()
            performance_plot = path + "performance_history.png"
            plt.savefig(performance_plot, dpi=300, bbox_inches='tight')
            plt.close()
            print(f"📊 Performance plot saved: {performance_plot}")
            
        except Exception as e:
            print(f"⚠️  Could not create performance plot: {e}")
    

    print(f"Saving final model at {path}...")
    # model_save_name = config.get("save_model_name", "dqn_model")

    # # Save final model weights
    # model_final_path = path + f"{model_save_name}_final.pth"
    # simulation_dqn.agent.save(model_final_path)

    # # Save final checkpoint
    # checkpoint_final_path = path + f"{model_save_name}_final_checkpoint.pth"
    # simulation_dqn.agent.save_checkpoint(checkpoint_final_path, episode=episode, epsilon=epsilon)

    # print(f"Final DQN model saved: {model_final_path}")
    # print(f"Final DQN checkpoint saved: {checkpoint_final_path}")

    # Save final Q-table
    simulation_q.save_q_table(path, episode="final")
    print(f"Final Q-table saved")
    print("---------------------------------------")

    print("Generating plots...")
    # We simplify by averaging the history over all traffic lights
    avg_history = {}

    for metric, data_per_tls in simulation_skrl.history.items():
        # Transpose the list of lists into per-timestep values
        # Filter out missing/empty lists first
        data_lists = [data for data in data_per_tls.values() if len(data) > 0]

        if not data_lists:
            continue  # Skip if no data

        # Truncate to minimum length to avoid index errors
        min_length = min(len(data) for data in data_lists)
        data_lists = [data[:min_length] for data in data_lists]

        # Average per timestep
        avg_data = [sum(step_vals) / len(step_vals) for step_vals in zip(*data_lists)]

        # Save to avg_history
        avg_history[metric] = avg_data

    for metric, data in avg_history.items():
        visualization.save_data_and_plot(
            data=data,
            filename=f"skrl_{metric}_avg",
            xlabel="Step",
            ylabel=metric.replace("_", " ").title(),
        )

    print("Plots generated")<|MERGE_RESOLUTION|>--- conflicted
+++ resolved
@@ -9,12 +9,7 @@
 from src.model import DQN
 from src.simulation import Simulation
 from src.Qlearning import QSimulation
-<<<<<<< HEAD
-from src.base_simulation import SimulationBase
-from src.actuated_simulation import ActuatedSimulation
-=======
 # from src.base_simulation import SimulationBase  # Commented out for DQN-only training
->>>>>>> 993453e6
 from src.visualization import Visualization
 from src.intersection import Intersection
 from src.accident_manager import AccidentManager
@@ -221,51 +216,6 @@
         # print("  Resetting history for base simulation")
         # simulation.reset_history()
 
-        print("Running ActuatedSimulation (queue-based baseline)...")
-        set_sumo(config["gui"], config["sumo_cfg_file"], config["max_steps"])
-        simulation_time_actuated = simulation_actuated.run(episode)
-        # After running the actuated simulation
-        actuated_stats = simulation_actuated.vehicle_tracker.get_current_stats()
-        actuated_completion_rate = (actuated_stats['total_arrived'] / max(actuated_stats['total_departed'], 1)) * 100
-        actuated_total_arrived = actuated_stats['total_arrived']
-        # Extract avg_outflow from actuated simulation history
-        actuated_avg_outflow = 0
-        if hasattr(simulation_actuated, 'history') and 'outflow' in simulation_actuated.history:
-            # Get average outflow from all traffic lights
-            outflow_data = []
-            for tl_id, outflows in simulation_actuated.history['outflow'].items():
-                if outflows:
-                    avg_outflow_tl = sum(outflows) / len(outflows)
-                    outflow_data.append(avg_outflow_tl)
-            if outflow_data:
-                actuated_avg_outflow = sum(outflow_data) / len(outflow_data)
-        
-        # Extract reward from actuated simulation history
-        actuated_total_reward = 0
-        actuated_avg_reward = 0
-        if hasattr(simulation_actuated, 'history') and 'reward' in simulation_actuated.history:
-            reward_data = []
-            for tl_id, rewards in simulation_actuated.history['reward'].items():
-                if rewards:
-                    total_reward_tl = sum(rewards)
-                    actuated_total_reward += total_reward_tl
-                    avg_reward_tl = total_reward_tl / len(rewards)
-                    reward_data.append(avg_reward_tl)
-        
-        print(f"Actuated Simulation Results:")
-        print(f"  Total Departed: {actuated_stats['total_departed']}")
-        print(f"  Total Arrived: {actuated_total_arrived}")
-        print(f"  Completion Rate: {actuated_completion_rate:.2f}%")
-        print(f"  Avg Outflow (from history): {actuated_avg_outflow:.2f}")
-        print(f"  Total Reward: {actuated_total_reward:.2f}")
-
-        print("ActuatedSimulation time:", simulation_time_actuated)
-        # Reset actuated simulation vehicle tracker after its run
-        print("  Resetting vehicle tracker for actuated simulation")
-        simulation_actuated.vehicle_tracker.reset()
-        print("  Resetting history for actuated simulation")
-        simulation_actuated.reset_history()
-
         # print("Running QSimulation (Q-learning)...")
         # set_sumo(config["gui"], config["sumo_cfg_file"], config["max_steps"])
         # simulation_time_q = simulation_q.run(epsilon, episode)
@@ -336,64 +286,6 @@
             
             # 2. Use avg_outflow for base vs DQN comparison
             print(f"DQN Results:")
-<<<<<<< HEAD
-            print(f"  Total Reward (for best model): {total_reward:.2f}")
-            print(f"  Avg Outflow (vs baseline): {dqn_avg_outflow:.2f}")
-            print(f"Comparison:")
-            print(f"  DQN reward: {total_reward:.2f} vs Base reward: {base_total_reward:.2f} vs Actuated reward: {actuated_total_reward:.2f}")
-            print(f"  DQN avg_outflow: {dqn_avg_outflow:.2f} vs Base avg_outflow: {base_avg_outflow:.2f} vs Actuated avg_outflow: {actuated_avg_outflow:.2f}")
-            print(f"  DQN total_arrived: {skrl_total_arrived} vs Base total_arrived: {base_total_arrived} vs Actuated total_arrived: {actuated_total_arrived}")
-            
-            # Compare DQN vs baseline using multiple metrics
-            performance_improvements_vs_base = 0
-            performance_improvements_vs_actuated = 0
-            
-            # DQN vs Base comparison
-            if total_reward > base_total_reward:
-                print(f"✅ DQN vs Base - Reward advantage: {total_reward:.2f} > {base_total_reward:.2f}")
-                performance_improvements_vs_base += 1
-            else:
-                print(f"❌ DQN vs Base - Reward disadvantage: {total_reward:.2f} <= {base_total_reward:.2f}")
-                
-            if dqn_avg_outflow > base_avg_outflow:
-                print(f"✅ DQN vs Base - Outflow advantage: {dqn_avg_outflow:.2f} > {base_avg_outflow:.2f}")
-                performance_improvements_vs_base += 1
-            else:
-                print(f"❌ DQN vs Base - Outflow disadvantage: {dqn_avg_outflow:.2f} <= {base_avg_outflow:.2f}")
-                
-            if skrl_total_arrived > base_total_arrived:
-                print(f"✅ DQN vs Base - Arrival advantage: {skrl_total_arrived} > {base_total_arrived}")
-                performance_improvements_vs_base += 1
-            else:
-                print(f"❌ DQN vs Base - Arrival disadvantage: {skrl_total_arrived} <= {base_total_arrived}")
-            
-            # DQN vs Actuated comparison
-            if total_reward > actuated_total_reward:
-                print(f"✅ DQN vs Actuated - Reward advantage: {total_reward:.2f} > {actuated_total_reward:.2f}")
-                performance_improvements_vs_actuated += 1
-            else:
-                print(f"❌ DQN vs Actuated - Reward disadvantage: {total_reward:.2f} <= {actuated_total_reward:.2f}")
-                
-            if dqn_avg_outflow > actuated_avg_outflow:
-                print(f"✅ DQN vs Actuated - Outflow advantage: {dqn_avg_outflow:.2f} > {actuated_avg_outflow:.2f}")
-                performance_improvements_vs_actuated += 1
-            else:
-                print(f"❌ DQN vs Actuated - Outflow disadvantage: {dqn_avg_outflow:.2f} <= {actuated_avg_outflow:.2f}")
-                
-            if skrl_total_arrived > actuated_total_arrived:
-                print(f"✅ DQN vs Actuated - Arrival advantage: {skrl_total_arrived} > {actuated_total_arrived}")
-                performance_improvements_vs_actuated += 1
-            else:
-                print(f"❌ DQN vs Actuated - Arrival disadvantage: {skrl_total_arrived} <= {actuated_total_arrived}")
-                
-            # Overall performance summary
-            print(f"🏁 DQN Performance Summary:")
-            print(f"   vs Base: {performance_improvements_vs_base}/3 metrics won")
-            print(f"   vs Actuated: {performance_improvements_vs_actuated}/3 metrics won")
-            
-            # Use the more challenging comparison (vs actuated) for performance tracking
-            performance_improvements = performance_improvements_vs_actuated
-=======
             print(f"  Avg Outflow: {dqn_avg_outflow:.2f}")  # Removed baseline reference
             print(f"  Total Reward: {dqn_total_reward:.2f}")
             print(f"  Avg Reward: {dqn_avg_reward:.2f}")
@@ -419,7 +311,6 @@
                 
             # Overall performance summary
             # print(f"🏁 Overall Performance: DQN won {performance_improvements}/3 metrics vs Base")
->>>>>>> 993453e6
             
             # Save simulation folder if DQN performs better in majority of metrics
             # if performance_improvements >= 2:
@@ -441,27 +332,12 @@
                 'epsilon': epsilon,
                 'total_departed': skrl_stats['total_departed'],
                 'total_arrived': skrl_stats['total_arrived'],
-<<<<<<< HEAD
-                'dqn_avg_outflow': dqn_avg_outflow,  # DQN avg outflow for baseline comparison
-                'base_avg_outflow': base_avg_outflow,  # Baseline avg outflow for comparison
-                'base_total_reward': base_total_reward,  # Baseline total reward for comparison
-                'base_avg_reward': base_avg_reward,  # Baseline average reward for comparison
-                'base_total_arrived': base_total_arrived,  # Baseline total arrived for comparison
-                'actuated_avg_outflow': actuated_avg_outflow,  # Actuated avg outflow for comparison
-                'actuated_total_reward': actuated_total_reward,  # Actuated total reward for comparison
-                'actuated_avg_reward': actuated_avg_reward,  # Actuated average reward for comparison
-                'actuated_total_arrived': actuated_total_arrived,  # Actuated total arrived for comparison
-                'performance_improvements_vs_base': performance_improvements_vs_base,  # Number of metrics where DQN outperformed base
-                'performance_improvements_vs_actuated': performance_improvements_vs_actuated,  # Number of metrics where DQN outperformed actuated
-                'performance_improvements': performance_improvements  # Primary performance metric (vs actuated)
-=======
                 'dqn_avg_outflow': dqn_avg_outflow,  # DQN avg outflow
                 # 'base_avg_outflow': base_avg_outflow,  # Baseline avg outflow for comparison
                 # 'base_total_reward': base_total_reward,  # Baseline total reward for comparison
                 # 'base_avg_reward': base_avg_reward,  # Baseline average reward for comparison
                 # 'base_total_arrived': base_total_arrived,  # Baseline total arrived for comparison
                 # 'performance_improvements': performance_improvements  # Number of metrics where DQN outperformed base
->>>>>>> 993453e6
             }
             performance_history.append(current_performance)
             
@@ -547,12 +423,8 @@
                     "waiting_time_avg",
                     "outflow_avg"
                 ],
-<<<<<<< HEAD
-                names=["skrl_dqn", "base", "actuated"],  # Include all three simulations
-=======
                 names=["skrl_dqn"],  # Only include DQN simulation (base commented out)
                 # names=["skrl_dqn", "base"],  # Only include actually running simulations
->>>>>>> 993453e6
             )
             print("Plots at episode", episode, "generated")
 
@@ -560,12 +432,8 @@
             print("Generating traffic light comparison tables...")
             try:
                 # Specify the actual simulation types that are running and saving data
-<<<<<<< HEAD
-                available_sim_types = ["baseline", "skrl_dqn", "actuated"]  # Include all three simulations
-=======
                 available_sim_types = ["skrl_dqn"]  # Only DQN (baseline commented out)
                 # available_sim_types = ["baseline", "skrl_dqn"]  # Add q_learning when it's enabled
->>>>>>> 993453e6
                 metrics = ["reward", "queue_length", "travel_delay", "waiting_time", "outflow"]
                 comparison.save_comparison_tables(episode, metrics, simulation_types=available_sim_types)
                 comparison.print_comparison_summary(episode, metrics, simulation_types=available_sim_types)
@@ -586,12 +454,8 @@
             # --- Generate vehicle comparison from logs ---
             print("Generating vehicle comparison from logs...")
             try:
-<<<<<<< HEAD
-                visualization.create_vehicle_comparison_from_logs(episode, ["skrl_dqn", "base", "actuated"])  # Include all three simulations
-=======
                 visualization.create_vehicle_comparison_from_logs(episode, ["skrl_dqn"])  # Only DQN (base commented out)
                 # visualization.create_vehicle_comparison_from_logs(episode, ["skrl_dqn", "base"])  # Updated for SKRL
->>>>>>> 993453e6
                 print("Vehicle comparison from logs generated successfully")
             except Exception as e:
                 print(f"Error generating vehicle comparison from logs: {e}")
