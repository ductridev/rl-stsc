# rl-stsc

Reinforcement Learning-Based Smart Traffic Signal Control for Urban Congestion Reduction Model

## Agent Architecture

We are aiming to multi-agent reinforcement learning approach, where each intersection is treated as an independent agent with a unique action space (number of traffic light phase multiply with number of green duration deltas). To handle the problem, we structure the model as follow:

### Backbone

- The backbone is a shared feature extractor for all intersections.

- It processes the state representation of any intersection and encodes it into a high-level latent representation.

#### Backbone architecture

- `Linear(input_dim → 128)`
- `ReLU`
- Repeated `num_layers` times:
  - `Linear(128 → 128)`
  - `ReLU`

This shared backbone enables all intersections to benefit from global learning patterns in traffic dynamics, even though their control spaces differ.

### Multiple Heads

- The heads are individual output layers tailored for each unique action space (number of valid phase-duration combinations).
- Each head is a simple `Linear(128 → output_dim)` layer.
- The output dimension is determined by:

  ```python
  output_dims = list(dict.fromkeys([len(phases) * len(time_deltas) for intersection in scenario]))
  ```

  which ensures unique heads for unique action sizes.

- The correct head is selected at runtime based on the current intersection’s configuration.

#### Example

If intersection A has 3 phases and 5 time deltas → `action_dim = 15`
If intersection B has 5 phases and 5 time deltas → `action_dim = 25`
Then heads = `{ '15': Linear(128 → 15), '25': Linear(128 → 25) }`

### Forward Pass Logic

```python
def forward(self, x, action_dim):
    x = self.backbone(x)
    head = self.heads[str(action_dim)]
    return head(x)
```

Each agent (intersection) will:

1. Encode its state via the shared backbone.
2. Use its corresponding head (determined by its action space) to predict Q-values.

### DESRA Integration

We integrate **DESRA** (DEcentralized Spillback Resistant Acyclic) as a rule-based policy module that uses shockwave theory to compute optimal traffic phases and green times based on queue lengths and downstream congestion.

#### DQN + DESRA
<<<<<<< HEAD
=======

>>>>>>> 6a064d9a
- DESRA’s selected phase ID and green time are appended to the DQN agent’s state input.
- The DQN model learns to interpret DESRA’s decision as guidance, and can either follow it or override it based on long-term rewards.
- This hybrid architecture offers the stability of rule-based control and the adaptivity of deep reinforcement learning.

#### State Format
<<<<<<< HEAD
The input to the DQN model becomes:
``` python
=======

The input to the DQN model becomes:

```python
>>>>>>> 6a064d9a
[min_free_capacity, density, waiting_time, queue_length, desra_phase_id, desra_green_time]

```

- This maintains compatibility with the existing architecture while improving spillback awareness and decision robustness.

<<<<<<< HEAD
=======
### Accident Integration

We integrate the Accident Manager module to simulate traffic accidents at specific junctions or edges during the simulation by random stop
a vehicle inside a junction or edge for a period of time and remove it after the duration is over.

#### Accident Format

[start_step, duration, junction_id_list, edge_id_list]

#### Accident Impact

- Accidents introduce new dynamics, such as blocked junctions or edges, increased waiting times, and reduced throughput.
- The agent must explore and learn how to handle both normal traffic conditions and accident scenarios.
- The reward function is updated to penalize high waiting times, queue lengths, and stopped vehicles caused by accidents.
- Training duration may need to be increased to allow the agent to learn effective strategies for handling accidents.

>>>>>>> 6a064d9a
### Benefits

- Parameter sharing improves generalization across intersections.
- Multiple heads ensure flexibility for multiple action spaces.
- The combination between DESRA-DQN enhances stability in congestion and accelerates learning.
- Supports scalable learning as city-size grows (many intersections).
- Allows the system to evaluate the robustness of traffic signal control under unexpected disruptions like accident.

### Training Logic

Check [TRAINING.md](TRAINING.md)

## License

This project is licensed under the [Creative Commons Attribution-NonCommercial 4.0 International (CC BY-NC 4.0)](https://creativecommons.org/licenses/by-nc/4.0/) license.

© 2025 [@trihdde170376](https://github.com/ductridev), [@anhndde170542](https://github.com/Anhsturdy), [@hungnpde170109](https://github.com/NekoTom12343)<|MERGE_RESOLUTION|>--- conflicted
+++ resolved
@@ -61,32 +61,22 @@
 We integrate **DESRA** (DEcentralized Spillback Resistant Acyclic) as a rule-based policy module that uses shockwave theory to compute optimal traffic phases and green times based on queue lengths and downstream congestion.
 
 #### DQN + DESRA
-<<<<<<< HEAD
-=======
 
->>>>>>> 6a064d9a
 - DESRA’s selected phase ID and green time are appended to the DQN agent’s state input.
 - The DQN model learns to interpret DESRA’s decision as guidance, and can either follow it or override it based on long-term rewards.
 - This hybrid architecture offers the stability of rule-based control and the adaptivity of deep reinforcement learning.
 
 #### State Format
-<<<<<<< HEAD
-The input to the DQN model becomes:
-``` python
-=======
 
 The input to the DQN model becomes:
 
 ```python
->>>>>>> 6a064d9a
 [min_free_capacity, density, waiting_time, queue_length, desra_phase_id, desra_green_time]
 
 ```
 
 - This maintains compatibility with the existing architecture while improving spillback awareness and decision robustness.
 
-<<<<<<< HEAD
-=======
 ### Accident Integration
 
 We integrate the Accident Manager module to simulate traffic accidents at specific junctions or edges during the simulation by random stop
@@ -102,8 +92,6 @@
 - The agent must explore and learn how to handle both normal traffic conditions and accident scenarios.
 - The reward function is updated to penalize high waiting times, queue lengths, and stopped vehicles caused by accidents.
 - Training duration may need to be increased to allow the agent to learn effective strategies for handling accidents.
-
->>>>>>> 6a064d9a
 ### Benefits
 
 - Parameter sharing improves generalization across intersections.
