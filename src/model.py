import torch
import torch.nn as nn
import torch.nn.functional as F
import numpy as np
from torchinfo import summary
from typing import Optional
from src.SENet_module import SENet
class DQN(nn.Module):
    def __init__(self, num_layers, batch_size, learning_rate = 0.0001, input_dim = 4, output_dims = [15, 15, 15], gamma = 0.99, attn_heads=4 , device = 'cpu'):
        """
        Initialize the DQN model.

        Args:
            num_layers (int): Number of layers in the neural network.
            batch_size (int): Size of the batches for training.
            learning_rate (float): Learning rate for the optimizer.
            input_dim (int): Dimension of the input state.
            output_dims (list[int]): A list defining multiple output actions space.
            attn_heads (int): Number of attention heads.
        """
        super(DQN, self).__init__()
        self.num_layers = num_layers
        self._batch_size = batch_size
        self.learning_rate = learning_rate
        self._input_dim = input_dim
        self._output_dims = list(dict.fromkeys(output_dims))
        self.gamma = gamma
        self.device = device
        self.attn_heads = attn_heads

        # Build model parts: backbone + attention + heads
        self.backbone, self.attn, self.heads = self.__build_model()

        self.summary()
        self.optimizer = torch.optim.Adam(self.parameters(), lr=self.learning_rate)

    def __build_model(self):
        """
        Build the model parts by defining the layers and their connections.
        We must split model into backbone and heads because heads(a.k.a outputs) are different for each intersection or traffic light
        """
        backbone = nn.Sequential()
        backbone.append(nn.Linear(self.input_dim, 128))
        backbone.append(nn.ReLU())
        backbone.append(nn.Linear(128, 256))
        backbone.append(nn.ReLU())

        for _ in range(self.num_layers):
            backbone.append(nn.Linear(256, 256))
            backbone.append(nn.ReLU())

        attn = SENet(channel=256)  # Replace multihead attention

        heads = nn.ModuleDict()
        for dim in self._output_dims:
            heads[str(dim)] = nn.Linear(256, dim)

        return backbone, attn, heads
    
    def summary(self):
        """
        Print a summary of the model.
        """
        print("Backbone summary:")
        summary(self.backbone, input_size=(self.batch_size, self.input_dim))
        print("\nAttention layer: SENet(channel=256)")
        summary(self.attn, input_size=(self.batch_size, 256))
        for dim in self._output_dims:
            print(f"\nHead summary for output_dim={dim}:")
            summary(self.heads[str(dim)], input_size=(self.batch_size, 256))

    def forward(self, x, output_dim = 15):
        """
        Forward pass through the network.

        Args:
            x (torch.Tensor): Input tensor.
            output_dim (int): Dimension of the output.

        Returns:
            torch.Tensor: Output tensor after passing through the network.
        """
        assert output_dim is not None, "output_dim must be specified"
        assert isinstance(output_dim, int), "output_dim must be an integer"
        assert output_dim in self._output_dims, f"Invalid output_dim: {output_dim}"

        assert output_dim is not None, "output_dim must be specified"
        assert isinstance(output_dim, int), "output_dim must be an integer"
        assert output_dim in self._output_dims, f"Invalid output_dim: {output_dim}"

        features = self.backbone(x)  # [B, 256]
        attn_out = self.attn(features)  # Apply SENet, input shape [B, 256]
        head = self.heads[str(output_dim)]
        return head(attn_out)
    
    def predict_one(self, x, output_dim = 15):
        """
        Predict the Q-values for the given input.

        Args:
            x (torch.Tensor): Input tensor.
            output_dim (int): Dimension of the output.

        Returns:
            torch.Tensor: Predicted Q-values.
        """
        assert output_dim is not None, "output_dim must be specified"
        assert isinstance(output_dim, int), "output_dim must be an integer"
        assert output_dim in self._output_dims, f"Invalid output_dim: {output_dim}"

        if not isinstance(x, torch.Tensor):
            x = np.reshape(x, [1, self.input_dim])
            x = torch.tensor(x, dtype=torch.float32).to(self.device)
        else:
            x = torch.reshape(x, [1, self.input_dim])
        return self.forward(x, output_dim)

    def predict_batch(self, x, output_dim = 15):
        """
        Predict the Q-values for the given batch of inputs.

        Args:
            x (torch.Tensor): Batch of input tensors.
            output_dim (int): Dimension of the output.

        Returns:
            torch.Tensor: Predicted Q-values.
        """
        assert output_dim is not None, "output_dim must be specified"
        assert isinstance(output_dim, int), "output_dim must be an integer"
        assert output_dim in self._output_dims, f"Invalid output_dim: {output_dim}"

        if not isinstance(x, torch.Tensor):
            x = torch.tensor(x, dtype=torch.float32).to(self.device)
        return self.forward(x, output_dim)
    
    def train_batch(self, states, actions, rewards, next_states, output_dim=15, done=False, target_net:Optional["DQN"]=None):
        """
        Train the model on a batch of experiences.

        Args:
            states (ndarray): Batch of states.
            actions (ndarray): Batch of actions.
            rewards (ndarray): Batch of rewards.
            next_states (ndarray): Batch of next states.
            output_dim (int): Output dimension (action space size).

        Returns:
            dict: Batch training metrics (avg loss, avg q_value, etc.)
        """
        # Convert to tensors
        states = torch.tensor(np.array(states), dtype=torch.float32).to(self.device)
        actions = torch.tensor(np.array(actions), dtype=torch.int64).to(self.device)
        rewards = torch.tensor(np.array(rewards), dtype=torch.float32).to(self.device)
        next_states = torch.tensor(np.array(next_states), dtype=torch.float32).to(self.device)
        done = torch.tensor(done, dtype=torch.float32).to(self.device)
        # Forward pass
        # Compute target Q-value using DDQN logic
        next_q_values = (
            target_net.predict_batch(next_states, output_dim)
            if target_net is not None else self.predict_batch(next_states, output_dim)
        )
        next_actions = torch.argmax(self.predict_batch(next_states, output_dim), dim=1)
        target_q_value = rewards + (1 - done) * self.gamma * next_q_values.gather(1, next_actions.unsqueeze(1)).squeeze(1)

        # Current Q-value
        q_values = self.predict_batch(states, output_dim)
        q_value = q_values.gather(1, actions.unsqueeze(1)).squeeze(1)

<<<<<<< HEAD
        # Compute target Q-value
        max_next_q_values = torch.max(next_q_values, dim=1)[0]
        target_q_value = rewards + (1 - done) * self.gamma * max_next_q_values

        # Compute loss
        loss = F.smooth_l1_loss(q_value, target_q_value.detach())
=======
        # Weighted loss: if Q < target => weight = 1, else weight = target / Q (clipped at min δ)
        delta = 0.85
        weights = torch.where(q_value < target_q_value, 
                            torch.ones_like(q_value),
                            torch.clamp(target_q_value / (q_value + 1e-6), min=delta))
>>>>>>> 924cc8b0

        loss = (weights * (q_value - target_q_value.detach()) ** 2).mean()
        # Backpropagation
        self.optimizer.zero_grad()
        loss.backward()
        self.optimizer.step()
         
        max_next_q_value = next_q_values.max(dim=1)[0]

        return {
            "loss": loss.item(),
            "avg_q_value": q_value.mean().item(),
            "avg_max_next_q_value": max_next_q_value.mean().item(),
            "avg_target": target_q_value.mean().item()
        }
    
    def save(self, path):
        """
        Save the model to the specified path.

        Args:
            path (str): Path to save the model.
        """
        torch.save(self.state_dict(), path)

    @property
    def input_dim(self):
        """
        Get the input dimension of the model.
        """
        return self._input_dim
    
    @property
    def output_dim(self):
        """
        Get the output dimension of the model.
        """
        return self._output_dim
    
    @property
    def batch_size(self):
        """
        Get the batch size of the model.
        """
        return self._batch_size<|MERGE_RESOLUTION|>--- conflicted
+++ resolved
@@ -167,20 +167,11 @@
         q_values = self.predict_batch(states, output_dim)
         q_value = q_values.gather(1, actions.unsqueeze(1)).squeeze(1)
 
-<<<<<<< HEAD
-        # Compute target Q-value
-        max_next_q_values = torch.max(next_q_values, dim=1)[0]
-        target_q_value = rewards + (1 - done) * self.gamma * max_next_q_values
-
-        # Compute loss
-        loss = F.smooth_l1_loss(q_value, target_q_value.detach())
-=======
         # Weighted loss: if Q < target => weight = 1, else weight = target / Q (clipped at min δ)
         delta = 0.85
         weights = torch.where(q_value < target_q_value, 
                             torch.ones_like(q_value),
                             torch.clamp(target_q_value / (q_value + 1e-6), min=delta))
->>>>>>> 924cc8b0
 
         loss = (weights * (q_value - target_q_value.detach()) ** 2).mean()
         # Backpropagation
