"""
Multi-simulation testing script for traffic signal control.
Supports testing with Base (SUMO default), Actuated (queue-based), and DQN simulations.
"""
import libsumo as traci
import argparse
import time
import os
from src.utils import import_test_configuration, set_sumo, set_test_path
from src.intersection import Intersection
from src.visualization import Visualization
from src.accident_manager import AccidentManager
from src.base_simulation import SimulationBase
from src.actuated_simulation import ActuatedSimulation
from src.simulation import Simulation
import glob
import re


def find_best_model_file(model_folder_path, traffic_light_id=None, specific_filename=None):
    """
    Automatically find the best SKRL model file in the specified folder.
    Looks for SKRL model files with patterns like:
    - skrl_model_{tl_id}_GLOBAL_BEST.pt (highest priority - global best model)
    - skrl_model_{tl_id}_CURRENT_BEST.pt (current best model)
    - skrl_model_{tl_id}_episode_*_BEST.pt (episode-specific best models)
    - skrl_model_{tl_id}_episode_*.pt (episode-specific models)
    
    Args:
        model_folder_path (str): Path to the model folder
        traffic_light_id (str): Traffic light ID to match in model filenames
        specific_filename (str): Specific filename to look for (overrides automatic search)
        
    Returns:
        tuple: (best_model_path, episode_number) or (None, None) if no model found
    """
    if not os.path.exists(model_folder_path):
        print(f"Model folder does not exist: {model_folder_path}")
        return None, None
    
    # If a specific filename is provided, look for it directly
    if specific_filename:
        specific_path = os.path.join(model_folder_path, specific_filename)
        if os.path.exists(specific_path):
            print(f"Found specific model file: {specific_filename}")
            # Try to extract episode info from filename
            if "_episode_" in specific_filename:
                match = re.search(r'episode_(\d+)', specific_filename)
                if match:
                    episode_info = int(match.group(1))
                else:
                    episode_info = "specific"
            elif "GLOBAL_BEST" in specific_filename:
                episode_info = "global_best"
            elif "CURRENT_BEST" in specific_filename:
                episode_info = "current_best"
            elif "_BEST" in specific_filename:
                episode_info = "best"
            else:
                episode_info = "specific"
            return specific_path, episode_info
        else:
            print(f"Specific model file not found: {specific_filename}")
            print(f"Available files in {model_folder_path}:")
            for file in os.listdir(model_folder_path):
                if file.endswith('.pt'):
                    print(f"  - {file}")
            return None, None
    
    # If traffic light ID is provided, use it to filter models
    if traffic_light_id:
        pattern_prefix = f"skrl_model_{traffic_light_id}_"
    else:
        pattern_prefix = "skrl_model_*_"
    
    print(f"Searching for models in: {model_folder_path}")
    print(f"Using pattern prefix: {pattern_prefix}")
    
    # Priority 1: Look for GLOBAL_BEST model
    global_best_files = glob.glob(os.path.join(model_folder_path, f"{pattern_prefix}GLOBAL_BEST.pt"))
    if global_best_files:
        best_file = max(global_best_files, key=os.path.getmtime)
        print(f"Found global best model: {os.path.basename(best_file)}")
        return best_file, "global_best"
    
    # Priority 2: Look for CURRENT_BEST model
    current_best_files = glob.glob(os.path.join(model_folder_path, f"{pattern_prefix}CURRENT_BEST.pt"))
    if current_best_files:
        best_file = max(current_best_files, key=os.path.getmtime)
        print(f"Found current best model: {os.path.basename(best_file)}")
        return best_file, "current_best"
    
    # Priority 3: Look for episode-specific BEST models
    best_episode_files = glob.glob(os.path.join(model_folder_path, f"{pattern_prefix}episode_*_BEST.pt"))
    if best_episode_files:
        episode_numbers = []
        for file in best_episode_files:
            match = re.search(r'episode_(\d+)_BEST', os.path.basename(file))
            if match:
                episode_numbers.append((int(match.group(1)), file))
        
        if episode_numbers:
            # Sort by episode number and get the highest
            episode_numbers.sort(key=lambda x: x[0], reverse=True)
            highest_episode, best_file = episode_numbers[0]
            print(f"Found best episode model: {os.path.basename(best_file)} (episode {highest_episode})")
            return best_file, highest_episode
    
    # Priority 4: Look for regular episode models and find the highest episode
    episode_files = glob.glob(os.path.join(model_folder_path, f"{pattern_prefix}episode_*.pt"))
    # Filter out BEST files that were already checked
    episode_files = [f for f in episode_files if "_BEST.pt" not in f]
    
    if episode_files:
        episode_numbers = []
        for file in episode_files:
            match = re.search(r'episode_(\d+)\.pt$', os.path.basename(file))
            if match:
                episode_numbers.append((int(match.group(1)), file))
        
        if episode_numbers:
            # Sort by episode number and get the highest
            episode_numbers.sort(key=lambda x: x[0], reverse=True)
            highest_episode, best_file = episode_numbers[0]
            print(f"Found highest episode model: {os.path.basename(best_file)} (episode {highest_episode})")
            return best_file, highest_episode
    
    # Priority 5: Look for any SKRL model files
    all_skrl_files = glob.glob(os.path.join(model_folder_path, "skrl_model_*.pt"))
    if all_skrl_files:
        latest_file = max(all_skrl_files, key=os.path.getmtime)
        print(f"Found latest SKRL model: {os.path.basename(latest_file)}")
        return latest_file, "latest"
    
    print(f"No SKRL model files found in {model_folder_path}")
    return None, None

def list_available_models(model_folder_path, traffic_light_id=None):
    """
    List all available SKRL model files in the specified folder.
    
    Args:
        model_folder_path (str): Path to the model folder
        traffic_light_id (str): Traffic light ID to filter models (optional)
    """
    if not os.path.exists(model_folder_path):
        print(f"Model folder does not exist: {model_folder_path}")
        return
    
    # Get all .pt files
    all_pt_files = glob.glob(os.path.join(model_folder_path, "*.pt"))
    
    # Filter by traffic light ID if provided
    if traffic_light_id:
        filtered_files = [f for f in all_pt_files if f"skrl_model_{traffic_light_id}_" in os.path.basename(f)]
    else:
        filtered_files = [f for f in all_pt_files if "skrl_model_" in os.path.basename(f)]
    
    if not filtered_files:
        print(f"No SKRL model files found in {model_folder_path}")
        if traffic_light_id:
            print(f"(searched for models with traffic light ID: {traffic_light_id})")
        return
    
    print(f"Available models in {model_folder_path}:")
    if traffic_light_id:
        print(f"(filtered for traffic light ID: {traffic_light_id})")
    
    # Categorize files
    global_best = []
    current_best = []
    episode_best = []
    regular_episode = []
    others = []
    
    for file_path in filtered_files:
        filename = os.path.basename(file_path)
        if "GLOBAL_BEST" in filename:
            global_best.append(filename)
        elif "CURRENT_BEST" in filename:
            current_best.append(filename)
        elif "_BEST.pt" in filename:
            episode_best.append(filename)
        elif "episode_" in filename:
            regular_episode.append(filename)
        else:
            others.append(filename)
    
    # Print categorized results
    if global_best:
        print("  Global Best Models:")
        for model in global_best:
            print(f"    - {model}")
    
    if current_best:
        print("  Current Best Models:")
        for model in current_best:
            print(f"    - {model}")
    
    if episode_best:
        print("  Episode Best Models (latest 5):")
        # Sort by episode number
        episode_best_sorted = []
        for model in episode_best:
            match = re.search(r'episode_(\d+)_BEST', model)
            if match:
                episode_num = int(match.group(1))
                episode_best_sorted.append((episode_num, model))
        episode_best_sorted.sort(reverse=True)
        for _, model in episode_best_sorted[:5]:
            print(f"    - {model}")
        if len(episode_best_sorted) > 5:
            print(f"    ... and {len(episode_best_sorted) - 5} more episode best models")
    
    if regular_episode:
        print("  Regular Episode Models (latest 5):")
        # Sort by episode number
        regular_episode_sorted = []
        for model in regular_episode:
            match = re.search(r'episode_(\d+)\.pt$', model)
            if match:
                episode_num = int(match.group(1))
                regular_episode_sorted.append((episode_num, model))
        regular_episode_sorted.sort(reverse=True)
        for _, model in regular_episode_sorted[:5]:
            print(f"    - {model}")
        if len(regular_episode_sorted) > 5:
            print(f"    ... and {len(regular_episode_sorted) - 5} more episode models")
    
    if others:
        print("  Other Models:")
        for model in others:
            print(f"    - {model}")


def test_base_simulation(config, path):
    """Test with base SUMO traffic light control"""
    print("\n" + "="*50)
    print("TESTING BASE SIMULATION")
    print("="*50)
    
    visualization = Visualization(path=path, dpi=100)
    
    # Initialize accident manager if accident configuration exists
    accident_manager = None
    if 'accident' in config:
        accident_manager = AccidentManager(
            start_step=config['accident']['start_step'],
            duration=config['accident']['duration'],
            junction_id_list=[junction["id"] for junction in config['accident']['junction']]
        )
    
    # Initialize base simulation
    base_simulation = SimulationBase(
        agent_cfg=config["agent"],
        max_steps=config["max_steps"],
        traffic_lights=config["traffic_lights"],
        accident_manager=accident_manager,
        visualization=visualization,
        path=path,
        save_interval=1
    )
    
    # Set up SUMO
    set_sumo(config["gui"], config["sumo_cfg_file"], config["max_steps"])
    
    # Run simulation
    start_time = time.time()
    simulation_time = base_simulation.run(episode=1)
    total_time = time.time() - start_time
    
    print(f"Base simulation completed in {simulation_time:.2f}s (total: {total_time:.2f}s)")
    
    # Collect completion tracker data before reset
    completion_data = None
    if hasattr(base_simulation, 'completion_tracker'):
        completion_data = {
            'completed_count': base_simulation.completion_tracker.get_completed_count(),
            'avg_travel_time': base_simulation.completion_tracker.get_average_total_travel_time()
        }
    
    # Save metrics and plots
    print("Saving base simulation metrics...")
    base_simulation.save_metrics(episode=1)
    base_simulation.save_metrics_to_dataframe(episode=1)
    
    # Reset for next simulation
    base_simulation.reset_history()
    
    # Reset completion tracker after analysis and plotting
    if hasattr(base_simulation, 'completion_tracker'):
        base_simulation.completion_tracker.reset()
        
    return completion_data


def test_actuated_simulation(config, path):
    """Test with traffic-actuated control"""
    print("\n" + "="*50)
    print("TESTING ACTUATED SIMULATION")
    print("="*50)
    
    visualization = Visualization(path=path, dpi=100)
    
    # Initialize accident manager if accident configuration exists
    accident_manager = None
    if 'accident' in config:
        accident_manager = AccidentManager(
            start_step=config['accident']['start_step'],
            duration=config['accident']['duration'],
            junction_id_list=[junction["id"] for junction in config['accident']['junction']]
        )
    
    # Initialize actuated simulation
    actuated_simulation = ActuatedSimulation(
        agent_cfg=config["agent"],
        max_steps=config["max_steps"],
        traffic_lights=config["traffic_lights"],
        accident_manager=accident_manager,
        visualization=visualization,
        path=path,
        save_interval=1,
        min_green_time=config["agent"].get("min_green_time", 20),
        detection_threshold=config["agent"].get("detection_threshold", 2)
    )
    
    # Set up SUMO
    set_sumo(config["gui"], config["sumo_cfg_file"], config["max_steps"])
    
    # Run simulation
    start_time = time.time()
    simulation_time = actuated_simulation.run(episode=1)
    total_time = time.time() - start_time
    
    print(f"Actuated simulation completed in {simulation_time:.2f}s (total: {total_time:.2f}s)")
    
    # Collect completion tracker data before reset
    completion_data = None
    if hasattr(actuated_simulation, 'completion_tracker'):
        completion_data = {
            'completed_count': actuated_simulation.completion_tracker.get_completed_count(),
            'avg_travel_time': actuated_simulation.completion_tracker.get_average_total_travel_time()
        }
    
    # Save metrics and plots
    print("Saving actuated simulation metrics...")
    actuated_simulation.save_metrics(episode=1)
    actuated_simulation.save_metrics_to_dataframe(episode=1)
    
    # Reset for next simulation
    actuated_simulation.reset_history()
    
    # Reset completion tracker after analysis and plotting
    if hasattr(actuated_simulation, 'completion_tracker'):
        actuated_simulation.completion_tracker.reset()
        
    return completion_data


def test_dqn_simulation(config, path, specific_model_file=None):
    """Test with DQN agent (requires pre-trained model)"""
    print("\n" + "="*50)
    print("TESTING DQN SIMULATION")
    print("="*50)
    
    # Get model folder from config
    model_folder = config['model_folder']  # Default to model_13
    
    # Check if model_folder is pointing directly to a .pt file
    if model_folder.endswith('.pt'):
        # Direct .pt file path specified
        model_file_path = model_folder
        episode_info = "direct"
        print(f"Using direct .pt model file: {model_file_path}")
        
        # Check if the file exists
        if not os.path.exists(model_file_path):
            # If not found, try prepending "models/" if not already there
            if not model_file_path.startswith('models/'):
                model_file_path_with_models = os.path.join('models', model_file_path)
                if os.path.exists(model_file_path_with_models):
                    model_file_path = model_file_path_with_models
                    print(f"Found model file at: {model_file_path}")
                else:
                    print(f"Error: Direct model file not found: {model_folder}")
                    print(f"Also checked: {model_file_path_with_models}")
                    print("Please check the file path in your configuration.")
                    return
            else:
                print(f"Error: Direct model file not found: {model_file_path}")
                print("Please check the file path in your configuration.")
                return
    else:
        # Traditional folder-based model loading
        model_folder_path = os.path.join("models", model_folder)
        print(f"Looking for DQN models in: {model_folder_path}")
        
        # Extract traffic light ID for model file matching
        traffic_light_id = None
        if config["traffic_lights"] and len(config["traffic_lights"]) > 0:
            # Get the first traffic light ID
            first_tl = config["traffic_lights"][0]
            if isinstance(first_tl, dict):
                # Find the key that contains 'id'
                for key, value in first_tl.items():
                    if isinstance(value, dict) and 'id' in value:
                        traffic_light_id = value['id']
                        break
            
        print(f"Traffic light ID for model search: {traffic_light_id}")
        
        # Auto-find the best model file (or use specific filename if provided)
        model_file_path, episode_info = find_best_model_file(model_folder_path, traffic_light_id, specific_model_file)
        
        if model_file_path is None:
            print(f"Warning: No DQN model files found in {model_folder_path}")
            if specific_model_file:
                print(f"Specific file '{specific_model_file}' not found.")
            print(f"\nTo see available models, run:")
            print(f"python test.py --list-models --model-folder {model_folder}")
            print("\nAvailable model folders:")
            models_dir = "models"
            if os.path.exists(models_dir):
                for item in os.listdir(models_dir):
                    item_path = os.path.join(models_dir, item)
                    if os.path.isdir(item_path):
                        pth_files = glob.glob(os.path.join(item_path, "*.pth"))
                        pt_files = glob.glob(os.path.join(item_path, "*.pt"))
                        total_files = len(pth_files) + len(pt_files)
                        print(f"  - {item}: {total_files} model files (.pth + .pt)")
            print("Skipping DQN simulation. Train a model first or check the model_folder in config.")
            return
    
    # Common path for both direct .pt files and found model files
    print(f"Using model: {model_file_path}")
    
    visualization = Visualization(path=path, dpi=100)
    
    # Initialize accident manager if accident configuration exists
    accident_manager = None
    if 'accident' in config:
        accident_manager = AccidentManager(
            start_step=config['accident']['start_step'],
            duration=config['accident']['duration'],
            junction_id_list=[junction["id"] for junction in config['accident']['junction']]
        )
    
    # Initialize DQN simulation in testing mode
    dqn_simulation = Simulation(
        visualization=visualization,
        agent_cfg=config["agent"],
        max_steps=config["max_steps"],
        traffic_lights=config["traffic_lights"],
        accident_manager=accident_manager,
        interphase_duration=config["interphase_duration"],
        path=path,
        epoch=1,  # Testing mode
        training_steps=float('inf'),  # Disable training by setting to infinity
        updating_target_network_steps=float('inf'),  # Disable target network updates
        save_interval=1
    )
    
    # Set testing mode flag to disable all training operations
    dqn_simulation.testing_mode = True
    
    # Load the trained model
    try:
        # Load the model directly using the found file path
        print(f"Loading model from: {model_file_path}")
        
        # Load model state dict directly into the agent's neural networks
        import torch
        model_state = torch.load(model_file_path, map_location=dqn_simulation.device, weights_only=False)

        # Get the first (and likely only) traffic light agent
        agent_manager = dqn_simulation.agent_manager
        if agent_manager.agents:
            # Load the model into all traffic light agents
            for tl_id, agent in agent_manager.agents.items():
                try:
                    # Try to load the state dict directly
                    if isinstance(model_state, dict):
                        # If the model state is a dictionary, try to find the right keys
                        if "model_state_dict" in model_state:
                            state_dict = model_state["model_state_dict"]
                        else:
                            state_dict = model_state
                    else:
                        state_dict = model_state
                    
                    # Load into both q_network and target_q_network
                    agent.models["q_network"].load_state_dict(state_dict)
                    agent.models["target_q_network"].load_state_dict(state_dict)
                    print(f"Successfully loaded model for traffic light: {tl_id}")
                    
                except Exception as load_error:
                    print(f"Failed to load model for {tl_id}: {load_error}")
                    # Try the old method as fallback
                    try:
                        # Extract episode number for loading
                        if episode_info == "best":
                            load_episode = 0  # Best model is typically saved as episode 0
                        elif episode_info == "final":
                            load_episode = "final"
                        elif episode_info == "latest":
                            load_episode = 0
                        elif isinstance(episode_info, int):
                            load_episode = episode_info
                        else:
                            load_episode = 0
                            
                        print(f"Fallback: Loading model with episode parameter: {load_episode}")
                        dqn_simulation.load_model(episode=load_episode)
                        break  # Exit the loop if fallback succeeds
                    except Exception as fallback_error:
                        print(f"Fallback method also failed: {fallback_error}")
                        raise load_error
                        
        print(f"Successfully loaded DQN model: {os.path.basename(model_file_path)}")
        print("DQN simulation configured in TESTING MODE - no training will occur")
        
    except Exception as e:
        print(f"Error loading DQN model: {e}")
        print(f"Tried to load: {model_file_path}")
        print("Skipping DQN simulation.")
        return
    
    # Set up SUMO
    # set_sumo(config["gui"], config["sumo_cfg_file"], config["max_steps"])
    set_sumo(True, config["sumo_cfg_file"], config["max_steps"])
    
    # Run simulation with episode=1 (pure exploitation mode since model is loaded)
    start_time = time.time()
    dqn_simulation.run(episode=1)
    total_time = time.time() - start_time
    
    print(f"DQN simulation completed in {total_time:.2f}s")
    
    # Debug: Check completion tracker before data collection
    # print(f"DEBUG: DQN simulation has completion_tracker: {hasattr(dqn_simulation, 'completion_tracker')}")
    # if hasattr(dqn_simulation, 'completion_tracker'):
    #     print(f"DEBUG: DQN completion tracker completed count: {dqn_simulation.completion_tracker.get_completed_count()}")
    #     print(f"DEBUG: DQN completion tracker avg travel time: {dqn_simulation.completion_tracker.get_average_total_travel_time()}")
    
    # Collect completion tracker data before reset
    completion_data = None
    if hasattr(dqn_simulation, 'completion_tracker'):
        completion_data = {
            'completed_count': dqn_simulation.completion_tracker.get_completed_count(),
            'avg_travel_time': dqn_simulation.completion_tracker.get_average_total_travel_time()
        }
        print(f"DEBUG: DQN completion_data collected: {completion_data}")
    else:
        print("DEBUG: DQN simulation does not have completion_tracker attribute")
    
    # Save metrics and plots
    print("Saving DQN simulation metrics and plots...")
    dqn_simulation.save_plot(episode=1)
    dqn_simulation.save_metrics_to_dataframe(episode=1)
    
    # Reset for next simulation
    dqn_simulation.reset_history()
    
    # Reset completion tracker after analysis and plotting
    if hasattr(dqn_simulation, 'completion_tracker'):
        dqn_simulation.completion_tracker.reset()
        
    return completion_data


def main():
    parser = argparse.ArgumentParser(description='Test traffic signal control with different simulation types')
    parser.add_argument('--config', '-c', 
                       default='config/testing_testngatu6x1.yaml',
                       help='Path to testing configuration file')
    parser.add_argument('--simulations', '-s', 
                       nargs='+', 
                       choices=['base', 'actuated', 'dqn', 'all'],
                       default=['all'],
                       help='Simulation types to run')
    parser.add_argument('--gui', '-g', 
                       action='store_true',
                       help='Enable SUMO GUI')
    parser.add_argument('--model-folder', '-m',
                       help='Model folder or direct .pt file path to use for DQN simulation (e.g., model_11, model_12, or models/model_14/skrl_model_NgatuNorthEast_GLOBAL_BEST.pt). Overrides config setting.')
    parser.add_argument('--model-file', '-f',
                       help='Specific model filename to use within the model folder (e.g., skrl_model_NgatuNorthEast_episode_999_BEST.pt). Works with --model-folder.')
    parser.add_argument('--list-models', '-l',
                       action='store_true',
                       help='List available model files in the specified model folder and exit')
    
    args = parser.parse_args()
    
    # Load configuration
    print(f"Loading configuration from: {args.config}")
    config = import_test_configuration(args.config)
    
    # Handle list-models option
    if args.list_models:
        model_folder = args.model_folder if args.model_folder else config.get("model_folder", "model_41")
        if model_folder.endswith('.pt'):
            print("Cannot list models for a direct .pt file path. Please specify a model folder.")
            return
        
        model_folder_path = os.path.join("models", model_folder)
        
        # Extract traffic light ID for filtering
        traffic_light_id = None
        if config["traffic_lights"] and len(config["traffic_lights"]) > 0:
            first_tl = config["traffic_lights"][0]
            if isinstance(first_tl, dict):
                for key, value in first_tl.items():
                    if isinstance(value, dict) and 'id' in value:
                        traffic_light_id = value['id']
                        break
        
        print(f"Listing models in folder: {model_folder_path}")
        list_available_models(model_folder_path, traffic_light_id)
        return
    
    # Override GUI setting if specified
    if args.gui:
        config["gui"] = True
        
    # Override model folder if specified via command line
    if args.model_folder:
        config["model_folder"] = args.model_folder
        if args.model_folder.endswith('.pt'):
            print(f"Using direct .pt model file from command line: {args.model_folder}")
        else:
            print(f"Using model folder from command line: {args.model_folder}")
    elif "model_folder" not in config:
        # Set default if not in config
        config["model_folder"] = "model_13"
        print(f"Using default model folder: model_13")
    else:
        if config["model_folder"].endswith('.pt'):
            print(f"Using direct .pt model file from config: {config['model_folder']}")
        else:
            print(f"Using model folder from config: {config['model_folder']}")
    
    # Display specific model file if provided
    if args.model_file:
        print(f"Using specific model file: {args.model_file}")
    
    # Set up testing path
    path = set_test_path(config["models_path_name"])
    print(f"Test results will be saved to: {path}")
    
    # Determine which simulations to run
    simulations_to_run = args.simulations
    if 'all' in simulations_to_run:
        simulations_to_run = ['base', 'actuated', 'dqn']
    
    print("\nStarting multi-simulation testing...")
    print(f"Running simulations: {', '.join(simulations_to_run)}")
    print(f"Configuration: {args.config}")
    print(f"Max steps: {config['max_steps']}")
    print(f"Traffic lights: {len(config['traffic_lights'])}")
    
    # Generate routes once for all simulations (low, medium, high demand levels)
    print("\n" + "="*50)
    print("GENERATING ROUTES FOR ALL DEMAND LEVELS")
    print("="*50)

    # Run selected simulations
    overall_start = time.time()
    
<<<<<<< HEAD
    simulation_path = config["sumo_cfg_file"].split("/")[1]
    demand_levels = ['low', 'medium', 'high']
    
    for demand_level in demand_levels:
        if args.config != "config/testing_testngatu6x1EastWestOverflow.yaml":
            print(f"\nGenerating routes for {demand_level} demand level...")
            Intersection.generate_residential_demand_routes(
                config,
                simulation_path,
                demand_level=demand_level,
                enable_bicycle=True,
                enable_pedestrian=True,
                enable_motorcycle=True,
                enable_passenger=True,
                enable_truck=True,
            )
    
        try:
            if 'base' in simulations_to_run:
                test_base_simulation(config, path)
                
            if 'actuated' in simulations_to_run:
                test_actuated_simulation(config, path)
                
            if 'dqn' in simulations_to_run:
                test_dqn_simulation(config, path)
                
        except Exception as e:
            print(f"Error during testing: {e}")
            import traceback
            traceback.print_exc()
=======
    # Collect completion tracker results
    completion_results = {}
    
    try:
        if 'base' in simulations_to_run:
            base_completion = test_base_simulation(config, path)
            if base_completion:
                completion_results['baseline'] = {'completion_tracker': base_completion}
            
        if 'actuated' in simulations_to_run:
            actuated_completion = test_actuated_simulation(config, path)
            if actuated_completion:
                completion_results['actuated'] = {'completion_tracker': actuated_completion}
            
        if 'dqn' in simulations_to_run:
            dqn_completion = test_dqn_simulation(config, path, args.model_file)
            if dqn_completion:
                completion_results['dqn'] = {'completion_tracker': dqn_completion}
        
        print(completion_results)
    except Exception as e:
        print(f"Error during testing: {e}")
        import traceback
        traceback.print_exc()
>>>>>>> d4ca07b9
    
    overall_time = time.time() - overall_start
    
    # Generate comparison plots across all simulations
    try:
        print("\nGenerating comparison plots...")
        visualization = Visualization(path=path, dpi=100)
        
        # Generate plots comparing all simulation types
        metrics = ["density_avg", "travel_time_avg", "outflow_avg", "queue_length_avg", "waiting_time_avg"]
        names = []
        
        # Add simulation names based on what was run
        if 'base' in simulations_to_run:
            names.append("base")
        if 'actuated' in simulations_to_run:
            names.append("actuated") 
        if 'dqn' in simulations_to_run:
            names.extend(["skrl_dqn", "dqn"])  # DQN might save under different names
            
        if names:
            visualization.save_plot(episode=1, metrics=metrics, names=names)
            print("Comparison plots generated successfully!")
        
    except Exception as e:
        print(f"Warning: Could not generate comparison plots: {e}")
    
    # Generate vehicle comparison plots from logs
    try:
        print("\nGenerating vehicle comparison plots from logs...")
        visualization = Visualization(path=path, dpi=100)
        
        # Prepare simulation types for vehicle comparison
        vehicle_comparison_types = []
        if 'base' in simulations_to_run:
            vehicle_comparison_types.append("base")
        if 'actuated' in simulations_to_run:
            vehicle_comparison_types.append("actuated")
        if 'dqn' in simulations_to_run:
            vehicle_comparison_types.append("skrl_dqn")  # DQN logs are typically saved as skrl_dqn
            
        if vehicle_comparison_types:
            visualization.create_vehicle_comparison_from_logs(episode=1, simulation_types=vehicle_comparison_types)
            print("Vehicle comparison plots generated successfully!")
        else:
            print("No simulation types available for vehicle comparison.")
        
    except Exception as e:
        print(f"Warning: Could not generate vehicle comparison plots: {e}")
    
    # Generate completion tracker comparison plots
    try:
        print("\nGenerating completion tracker comparison plots...")
        
        if completion_results:
            # Use the visualization instance to create completion tracker plots
            visualization = Visualization(path=path, dpi=100)
            
            # Generate completion tracker comparison plot
            visualization.plot_completed_travel_time_comparison(completion_results, episode=1)
            
            # Generate travel time improvements plot
            visualization.plot_travel_time_improvements(completion_results, episode=1)
            
            print("✓ Completion tracker comparison plots generated successfully!")
            
            # Print summary of completion tracker results
            print("\n" + "="*50)
            print("COMPLETION TRACKER SUMMARY")
            print("="*50)
            
            method_mapping = {
                'actuated': 'Research Actuated',
                'baseline': 'Baseline (Fixed)', 
                'dqn': 'SKRL DQN'
            }
            
            best_travel_time = float('inf')
            best_method = ""
            
            for method_key, method_data in completion_results.items():
                if 'completion_tracker' in method_data:
                    completion_data = method_data['completion_tracker']
                    method_name = method_mapping.get(method_key, method_key.title())
                    completed_count = completion_data['completed_count']
                    avg_travel_time = completion_data['avg_travel_time']
                    
                    print(f"{method_name}:")
                    print(f"  Completed Vehicles: {completed_count}")
                    print(f"  Average Travel Time: {avg_travel_time:.2f}s")
                    
                    if avg_travel_time < best_travel_time and avg_travel_time > 0:
                        best_travel_time = avg_travel_time
                        best_method = method_name
                    print()
            
            if best_method:
                print(f"Best Performance: {best_method} ({best_travel_time:.2f}s average travel time)")
                
                # Calculate improvements vs baseline if available
                if 'baseline' in completion_results:
                    baseline_time = completion_results['baseline']['completion_tracker']['avg_travel_time']
                    if baseline_time > 0:
                        print("\nImprovements vs Baseline:")
                        for method_key in ['actuated', 'dqn']:
                            if method_key in completion_results:
                                method_time = completion_results[method_key]['completion_tracker']['avg_travel_time']
                                if method_time > 0:
                                    improvement = ((baseline_time - method_time) / baseline_time) * 100
                                    method_name = method_mapping.get(method_key, method_key.title())
                                    print(f"  {method_name}: {improvement:+.1f}%")
        else:
            print("No completion tracker data available for plotting")
        
    except Exception as e:
        print(f"Warning: Could not generate completion tracker plots: {e}")
        import traceback
        traceback.print_exc()
    
    print("\n" + "="*50)
    print("TESTING COMPLETED")
    print("="*50)
    print(f"Total testing time: {overall_time:.2f}s")
    print(f"Results saved to: {path}")
    
    # Clean up
    try:
        traci.close()
    except:
        pass


if __name__ == "__main__":
    main()<|MERGE_RESOLUTION|>--- conflicted
+++ resolved
@@ -666,7 +666,9 @@
     # Run selected simulations
     overall_start = time.time()
     
-<<<<<<< HEAD
+    # Collect completion tracker results
+    completion_results = {}
+    
     simulation_path = config["sumo_cfg_file"].split("/")[1]
     demand_levels = ['low', 'medium', 'high']
     
@@ -686,44 +688,25 @@
     
         try:
             if 'base' in simulations_to_run:
-                test_base_simulation(config, path)
-                
+                base_completion = test_base_simulation(config, path)
+                if base_completion:
+                completion_results['baseline'] = {'completion_tracker': base_completion}
+            
             if 'actuated' in simulations_to_run:
-                test_actuated_simulation(config, path)
-                
+                actuated_completion = test_actuated_simulation(config, path)
+                if actuated_completion:
+                completion_results['actuated'] = {'completion_tracker': actuated_completion}
+            
             if 'dqn' in simulations_to_run:
-                test_dqn_simulation(config, path)
-                
-        except Exception as e:
+                dqn_completion = test_dqn_simulation(config, path)
+                if dqn_completion:
+                completion_results['dqn'] = {'completion_tracker': dqn_completion}
+        
+            print(completion_results)
+    except Exception as e:
             print(f"Error during testing: {e}")
             import traceback
             traceback.print_exc()
-=======
-    # Collect completion tracker results
-    completion_results = {}
-    
-    try:
-        if 'base' in simulations_to_run:
-            base_completion = test_base_simulation(config, path)
-            if base_completion:
-                completion_results['baseline'] = {'completion_tracker': base_completion}
-            
-        if 'actuated' in simulations_to_run:
-            actuated_completion = test_actuated_simulation(config, path)
-            if actuated_completion:
-                completion_results['actuated'] = {'completion_tracker': actuated_completion}
-            
-        if 'dqn' in simulations_to_run:
-            dqn_completion = test_dqn_simulation(config, path, args.model_file)
-            if dqn_completion:
-                completion_results['dqn'] = {'completion_tracker': dqn_completion}
-        
-        print(completion_results)
-    except Exception as e:
-        print(f"Error during testing: {e}")
-        import traceback
-        traceback.print_exc()
->>>>>>> d4ca07b9
     
     overall_time = time.time() - overall_start
     
