<?xml version="1.0" encoding="UTF-8"?>

<<<<<<< HEAD
<!-- generated on 2025-07-19 18:32:28 by Eclipse SUMO sumo Version 1.22.0
=======
<!-- generated on 2025-07-19 11:35:42 by Eclipse SUMO sumo Version 1.23.1
>>>>>>> 15fc7842
-->

<sumoConfiguration xmlns:xsi="http://www.w3.org/2001/XMLSchema-instance" xsi:noNamespaceSchemaLocation="http://sumo.dlr.de/xsd/sumoConfiguration.xsd">

    <input>
        <net-file value="osm.net.xml.gz"/>
        <route-files value="osm.res_motorcycle.trips.xml"/>
        <additional-files value="osm.add.xml"/>
    </input>

</sumoConfiguration><|MERGE_RESOLUTION|>--- conflicted
+++ resolved
@@ -1,17 +1,13 @@
 <?xml version="1.0" encoding="UTF-8"?>
 
-<<<<<<< HEAD
-<!-- generated on 2025-07-19 18:32:28 by Eclipse SUMO sumo Version 1.22.0
-=======
 <!-- generated on 2025-07-19 11:35:42 by Eclipse SUMO sumo Version 1.23.1
->>>>>>> 15fc7842
 -->
 
 <sumoConfiguration xmlns:xsi="http://www.w3.org/2001/XMLSchema-instance" xsi:noNamespaceSchemaLocation="http://sumo.dlr.de/xsd/sumoConfiguration.xsd">
 
     <input>
         <net-file value="osm.net.xml.gz"/>
-        <route-files value="osm.res_motorcycle.trips.xml"/>
+        <route-files value="osm.res_motorcycle.trips.xml,osm.res_bike.rou.xml,osm.res_truck.rou.xml,osm.res_veh.rou.xml,osm.res_ped.rou.xml"/>
         <additional-files value="osm.add.xml"/>
     </input>
 
