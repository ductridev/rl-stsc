--- conflicted
+++ resolved
@@ -88,13 +88,8 @@
         self.initState()
 
         # Q-learning parameters
-<<<<<<< HEAD
-        self.q_table = {}  # {(state_tuple, action): value}
-        self.alpha = 0.1  # Increased learning rate for better convergence
-=======
         self.q_tables = {tl["id"]: {} for tl in self.traffic_lights}
         self.alpha = 0.1  # learning rate
->>>>>>> 39973b07
         self.gamma = self.agent_cfg["gamma"]
         self.epsilon = 1.0
         self.epsilon_min = self.agent_cfg.get("min_epsilon", 0.01)
@@ -208,49 +203,6 @@
         # get current Q
         old_q = self.get_q(state, action, tl_id)
 
-<<<<<<< HEAD
-    def select_action(self, traffic_light_id, state, epsilon):
-        # Normalize state for better RBF performance
-        normalized_state = self.normalize_state(state, traffic_light_id)
-        
-        # Epsilon-greedy for RBF Q-learning
-        if random.random() < epsilon:
-            return random.randint(0, self.num_actions[traffic_light_id] - 1)
-        else:
-            q_values = [
-                self.get_q_rbf(normalized_state, a, traffic_light_id) 
-                for a in range(self.num_actions[traffic_light_id])
-            ]
-            return int(np.argmax(q_values))
-
-    def qlearn_update(self, state, action, reward, next_state, done, traffic_light_id, episode=None):
-        # Normalize states for RBF
-        normalized_state = self.normalize_state(state, traffic_light_id)
-        normalized_next_state = self.normalize_state(next_state, traffic_light_id)
-        
-        max_next_q = max(
-            [
-                self.get_q_rbf(normalized_next_state, a, traffic_light_id)
-                for a in range(self.num_actions[traffic_light_id])
-            ]
-        )
-        
-        # Clip max_next_q to prevent explosive targets - tighter bounds for traffic control
-        max_next_q = np.clip(max_next_q, -20, 5)
-        
-        target = reward + (0 if done else self.gamma * max_next_q)
-        
-        # Clip target to reasonable range for traffic control
-        target = np.clip(target, -25, 5)
-        
-        current_q = self.get_q_rbf(normalized_state, action, traffic_light_id)
-        
-        # Debug information
-        if episode is not None:
-            self.debug_q_learning(episode, traffic_light_id, normalized_state, action, reward, current_q, target)
-        
-        self.update_q_rbf(normalized_state, action, target, traffic_light_id)
-=======
         # compute max next Q
         if next_state is None or done:
             max_next = 0.0
@@ -265,7 +217,6 @@
         target = reward + self.gamma * max_next
         new_q = old_q + self.alpha * (target - old_q)
         self.set_q(state, action, new_q, tl_id)
->>>>>>> 39973b07
 
     def run(self, epsilon, episode):
         print("Simulation started")
@@ -358,70 +309,6 @@
                     outflow = sum(
                         1 for vid in state["old_vehicle_ids"] if vid not in new_ids
                     )
-<<<<<<< HEAD
-                    num_vehicles_out += outflow
-                    tl_state["outflow"] += outflow
-                    tl_state["travel_speed_sum"] += self.get_sum_speed(tl)
-                    tl_state["travel_time_sum"] += self.get_sum_travel_time(tl)
-                    tl_state["waiting_time"] += self.get_sum_waiting_time(tl)
-                    tl_state["old_vehicle_ids"] = new_vehicle_ids
-                    tl_state["queue_length"] += self.get_sum_queue_length(tl)
-                    tl_state["green_time_remaining"] -= 1
-
-                    # When phase ends, store metrics and update Q-table
-                    if tl_state["green_time_remaining"] == 0:
-                        green_time = tl_state["green_time"]
-
-                        self.queue_length[tl_id] = tl_state["queue_length"]
-                        self.outflow_rate[tl_id] = tl_state["outflow"] / green_time
-                        self.travel_speed[tl_id] = tl_state["travel_speed_sum"]
-                        self.travel_time[tl_id] = (
-                            tl_state["travel_time_sum"] / green_time
-                        )
-                        self.waiting_time[tl_id] = tl_state["waiting_time"]
-
-                        reward = self.get_reward(tl_id, tl_state["phase"])
-                        next_state = self.get_state(tl)
-                        done = self.step >= self.max_steps
-
-                        self.phase[tl_id] = tl_state["phase"]
-
-                        self.agent_memory[tl_id].push(
-                            tl_state["state"],
-                            tl_state["action_idx"],
-                            reward,
-                            next_state,
-                            done,
-                        )
-
-                        self.qlearn_update(
-                            tl_state["state"],
-                            tl_state["action_idx"],
-                            reward,
-                            next_state,
-                            done,
-                            tl_id,
-                            episode,
-                        )
-                        self.history["agent_reward"][tl_id].append(reward)
-
-                # step state metrics
-                step_new_vehicle_ids = self.get_vehicles_in_phase(tl, phase)
-                step_outflow = sum(
-                    1
-                    for vid in tl_state["step_old_vehicle_ids"]
-                    if vid not in step_new_vehicle_ids
-                )
-                tl_state["step_density_sum"] += self.get_sum_density(tl)
-                tl_state["step_travel_speed_sum"] += self.get_sum_speed(tl)
-                tl_state["step_travel_time_sum"] += self.get_sum_travel_time(tl)
-                tl_state["step_outflow"] += step_outflow
-                tl_state["step_queue_length"] += self.get_sum_queue_length(tl)
-                tl_state["step_waiting_time"] += self.get_sum_waiting_time(tl)
-                tl_state["step_old_vehicle_ids"] = step_new_vehicle_ids
-
-        simulation_time = time.time() - start
-=======
                     state["old_vehicle_ids"] = new_ids
 
                     sum_travel_delay = self.get_sum_travel_delay(tl)
@@ -459,7 +346,6 @@
                 # flush every 60 steps
                 if self.step % 60 == 0:
                     self._flush_step_metrics_qlearn(tl, tl_id, state)
->>>>>>> 39973b07
 
         # Post-simulation teardown
         traci.close()
@@ -478,14 +364,7 @@
 
         self.reset_history()
         self.epsilon = max(self.epsilon * self.epsilon_decay, self.epsilon_min)
-<<<<<<< HEAD
-        
-        # Clear feature cache periodically to prevent memory issues
-        if episode % 50 == 0:
-            self.clear_feature_cache()
-=======
         return sim_time, 0
->>>>>>> 39973b07
 
     def _init_traffic_light_states(self):
         states = {}
@@ -797,13 +676,6 @@
             np.ndarray: 1D array representing the full input state
         """
         state_vector = []
-<<<<<<< HEAD
-
-        features_per_phase = 4  # free_capacity, density, waiting_time, queue_length
-        # Compute max_phases from agent_cfg or fallback to number of phases
-        max_phases = self.agent_cfg.get("max_phases", len(traffic_light["phase"]))
-=======
->>>>>>> 39973b07
 
         for phase_str in traffic_light["phase"]:
             movements = self.get_movements_from_phase(traffic_light, phase_str)
@@ -812,31 +684,6 @@
             if not movements:
                 continue
 
-<<<<<<< HEAD
-            free_capacity_sum = 0
-            density_sum = 0
-            max_waiting_time = 0
-            max_queue_length = 0
-
-            for detector_id in movements:
-                free_capacity_sum += self.get_free_capacity(detector_id)
-                density_sum += self.get_density(detector_id)
-                max_waiting_time = max(
-                    max_waiting_time, self.get_waiting_time(detector_id)
-                )
-                max_queue_length = max(
-                    max_queue_length, self.get_queue_length(detector_id)
-                )
-
-            movement_count = len(movements)
-            avg_free_capacity = free_capacity_sum / movement_count
-            avg_density = density_sum / movement_count
-
-            # Append per-phase state: [free_capacity, density, waiting_time, queue_length]
-            state_vector.extend(
-                [avg_free_capacity, avg_density, max_waiting_time, max_queue_length]
-            )
-=======
             waiting_time = 0
             queue_length = 0
             num_vehicles = 0
@@ -848,7 +695,6 @@
 
             # Append per-phase state: [waiting_time, queue_length, num_vehicles]
             state_vector.extend([waiting_time, queue_length, num_vehicles])
->>>>>>> 39973b07
 
         # Calculate required input dim: max_phases * features_per_phase
         input_dim = self.agent_cfg["num_states"] * 10
@@ -866,28 +712,7 @@
             len(state_vector) == input_dim
         ), f"State vector length {len(state_vector)} does not match input_dim {input_dim}"
 
-<<<<<<< HEAD
-    def get_movements_from_phase(self, traffic_light, phase_str):
-        """
-        Get detector IDs whose street is active (green) in the given phase string.
-        Updated to match DQN implementation.
-        """
-        phase_index = traffic_light["phase"].index(phase_str)  # Find index of phase_str
-        active_street = str(
-            phase_index + 1
-        )  # Assuming street "1" is for phase 0, "2" is for phase 1, etc.
-
-        # Collect detector IDs belonging to the active street
-        active_detectors = [
-            det["id"]
-            for det in traffic_light["detectors"]
-            if det["street"] == active_street
-        ]
-
-        return active_detectors
-=======
         return np.array(state_vector, dtype=np.float32)
->>>>>>> 39973b07
 
     def get_queue_length(self, detector_id):
         """
@@ -1036,183 +861,5 @@
             for tl_id in self.history[key]:
                 self.history[key][tl_id] = []
 
-<<<<<<< HEAD
-    def initialize_rbf(self, state_dim, traffic_light_id):
-        """Initialize RBF sampler with a representative state for each traffic light."""
-        if traffic_light_id not in self.rbf_sampler:
-            self.rbf_sampler[traffic_light_id] = RBFSampler(
-                gamma=self.rbf_gamma, 
-                n_components=self.n_components, 
-                random_state=42
-            )
-            # Fit with dummy data to initialize - use normalized range
-            dummy_state = np.random.normal(0, 1, size=(10, state_dim + 1))  # +1 for action
-            self.rbf_sampler[traffic_light_id].fit(dummy_state)
-            print(f"RBF sampler initialized for {traffic_light_id} with {self.n_components} components")
-
-    def get_rbf_features(self, state, action, traffic_light_id):
-        """Extract RBF features for state-action pair with caching."""
-        # Create cache key
-        state_tuple = tuple(state)
-        cache_key = (state_tuple, action, traffic_light_id)
-        
-        # Check cache first
-        if cache_key in self.feature_cache:
-            return self.feature_cache[cache_key]
-        
-        if traffic_light_id not in self.rbf_sampler:
-            self.initialize_rbf(len(state), traffic_light_id)
-        
-        # Combine state and action into feature vector
-        state_action = np.concatenate([state, [action]]).reshape(1, -1)
-        features = self.rbf_sampler[traffic_light_id].transform(state_action).flatten()
-        
-        # Cache the features (limit cache size)
-        if len(self.feature_cache) > 10000:  # Clear cache when it gets too large
-            self.feature_cache.clear()
-        self.feature_cache[cache_key] = features
-        
-        return features
-
-    def get_q_rbf(self, state, action, traffic_light_id):
-        """Get Q-value using RBF function approximation."""
-        features = self.get_rbf_features(state, action, traffic_light_id)
-        key = (traffic_light_id, action)  # Include traffic light ID in key
-        
-        if key not in self.rbf_weights:
-            self.rbf_weights[key] = np.zeros(len(features))
-        
-        return np.dot(self.rbf_weights[key], features)
-
-    def update_q_rbf(self, state, action, target, traffic_light_id):
-        """Update Q-value using RBF function approximation with improved learning."""
-        features = self.get_rbf_features(state, action, traffic_light_id)
-        key = (traffic_light_id, action)
-        
-        if key not in self.rbf_weights:
-            self.rbf_weights[key] = np.zeros(len(features))
-        
-        current_q = np.dot(self.rbf_weights[key], features)
-        error = target - current_q
-        
-        # Clip error to prevent explosive updates
-        error = np.clip(error, -10, 10)
-        
-        # Compute gradient
-        gradient = error * features
-        
-        # Clip gradient norm for stability
-        gradient_norm = np.linalg.norm(gradient)
-        if gradient_norm > 5.0:  # Max gradient norm
-            gradient = gradient * (5.0 / gradient_norm)
-        
-        # Apply update
-        self.rbf_weights[key] += self.alpha * gradient
-
-    def normalize_state(self, state, traffic_light_id):
-        """
-        Normalize state features for better RBF performance.
-        Each traffic light maintains its own normalization statistics.
-        """
-        if traffic_light_id not in self.state_normalizer:
-            self.state_normalizer[traffic_light_id] = {
-                'mean': np.zeros_like(state),
-                'std': np.ones_like(state),
-                'count': 0,
-                'update_count': 0
-            }
-        
-        normalizer = self.state_normalizer[traffic_light_id]
-        
-        # Only update normalization statistics for first 1000 steps to stabilize
-        if normalizer['update_count'] < 1000:
-            normalizer['count'] += 1
-            normalizer['update_count'] += 1
-            delta = state - normalizer['mean']
-            normalizer['mean'] += delta / normalizer['count']
-            
-            if normalizer['count'] > 1:
-                delta2 = state - normalizer['mean']
-                normalizer['std'] = np.sqrt(
-                    ((normalizer['count'] - 2) * normalizer['std']**2 + delta * delta2) / 
-                    (normalizer['count'] - 1)
-                )
-                # Avoid division by zero
-                normalizer['std'] = np.maximum(normalizer['std'], 1e-8)
-        
-        # Normalize state using stabilized statistics
-        normalized_state = (state - normalizer['mean']) / normalizer['std']
-        
-        # Clip to reasonable range to avoid extreme values
-        normalized_state = np.clip(normalized_state, -3, 3)  # Reduced clipping range
-        
-        return normalized_state
-
-    def get_state_statistics(self):
-        """Get statistics about state normalization for debugging."""
-        stats = {}
-        for tl_id, normalizer in self.state_normalizer.items():
-            stats[tl_id] = {
-                'count': normalizer['count'],
-                'mean': normalizer['mean'].tolist(),
-                'std': normalizer['std'].tolist()
-            }
-        return stats
-    
-    def clear_feature_cache(self):
-        """Clear the RBF feature cache to free memory."""
-        self.feature_cache.clear()
-        print("RBF feature cache cleared")
-    
-    def get_rbf_info(self):
-        """Get information about RBF configuration and usage."""
-        info = {
-            'n_components': self.n_components,
-            'rbf_gamma': self.rbf_gamma,
-            'num_traffic_lights': len(self.rbf_sampler),
-            'num_weight_keys': len(self.rbf_weights),
-            'cache_size': len(self.feature_cache),
-            'state_normalizers': len(self.state_normalizer)
-        }
-        return info
-    
-    def reset_state_normalizers(self):
-        """Reset state normalization statistics. Useful when starting a new training phase."""
-        self.state_normalizer.clear()
-        print("State normalizers reset")
-    
-    def get_q_values_for_state(self, state, traffic_light_id):
-        """Get Q-values for all actions given a state (useful for analysis)."""
-        normalized_state = self.normalize_state(state, traffic_light_id)
-        q_values = [
-            self.get_q_rbf(normalized_state, a, traffic_light_id) 
-            for a in range(self.num_actions[traffic_light_id])
-        ]
-        return np.array(q_values)
-    
-    def debug_q_learning(self, episode, traffic_light_id, state, action, reward, q_value, target):
-        """Debug Q-learning performance"""
-        if episode % 10 == 0 and hasattr(self, '_debug_count'):
-            if not hasattr(self, '_debug_count'):
-                self._debug_count = 0
-            
-            self._debug_count += 1
-            if self._debug_count <= 5:  # Only print first 5 debug messages per 10 episodes
-                print(f"Episode {episode} - TL {traffic_light_id}:")
-                print(f"  State range: [{state.min():.3f}, {state.max():.3f}]")
-                print(f"  Action: {action}, Reward: {reward:.3f}")
-                print(f"  Q-value: {q_value:.3f}, Target: {target:.3f}")
-                print(f"  Error: {abs(target - q_value):.3f}")
-                
-                if hasattr(self, 'state_normalizer') and traffic_light_id in self.state_normalizer:
-                    normalizer = self.state_normalizer[traffic_light_id]
-                    print(f"  Norm stats: count={normalizer.get('update_count', 0)}")
-                print("  ---")
-        
-        # Reset debug count every 10 episodes
-        if episode % 10 == 0:
-            self._debug_count = 0
-=======
     def get_num_vehicles(self, detector_id):
-        return traci.lanearea.getLastStepHaltingNumber(detector_id)
->>>>>>> 39973b07
+        return traci.lanearea.getLastStepHaltingNumber(detector_id)