from src.model import DQN
from src.memory import ReplayMemory
from src.visualization import Visualization
from src.normalizer import Normalizer
from src.desra import DESRA
from src.sumo import SUMO
from src.accident_manager import AccidentManager
from src.vehicle_tracker import VehicleTracker
import torch.nn.functional as F
import traci
import numpy as np
import random
import torch
import time
import torch.nn as nn
import copy
import pandas as pd
from collections import defaultdict, deque

GREEN_ACTION = 0
RED_ACTION = 1


def index_to_action(index, actions_map):
    return actions_map[index]["phase"]


def phase_to_index(phase, actions_map, duration):
    for i, action in actions_map.items():
        if action["phase"] == phase:
            return i


class Simulation(SUMO):
    def __init__(
        self,
        memory: ReplayMemory,
        visualization: Visualization,
        agent_cfg,
        max_steps,
        traffic_lights,
        accident_manager: AccidentManager,
        interphase_duration=3,
        epoch=1000,
        path=None,
    ):
        self.memory = memory
        self.visualization = visualization
        self.agent_cfg = agent_cfg
        self.loss_type = agent_cfg["loss_type"]
        self.max_steps = max_steps
        self.traffic_lights = traffic_lights
        self.accident_manager = accident_manager
        self.interphase_duration = interphase_duration
        self.epoch = epoch
        self.path = path
        self.weight = agent_cfg["weight"]
        self.outflow_rate_normalizer = Normalizer()
        self.queue_length_normalizer = Normalizer()
        self.travel_time_normalizer = Normalizer()
        self.travel_delay_normalizer = Normalizer()
        self.waiting_time_normalizer = Normalizer()

        # Initialize VehicleTracker for logging vehicle statistics
        self.vehicle_tracker = VehicleTracker(path=self.path)

        self.step = 0
        self.num_actions = {}
        self.actions_map = {}

        self.agent_reward = {}
        self.agent_state = {}
        self.agent_old_state = {}
        self.agent_memory = {}
        # buffer raw counts (veh per step) with timestamps
        self.arrival_buffers = defaultdict(lambda: deque())
        # remember last time we ran DESRA for each detector
        self.last_desra_time = {}

        self.queue_length = {}
        self.outflow_rate = {}
        self.travel_delay = {}
        self.travel_time = {}
        self.waiting_time = {}
        self.phase = {}

        self.history = {
            "agent_reward": {},
            "travel_delay": {},
            "travel_time": {},
            "density": {},
            "outflow": {},
            "q_value": {},
            "max_next_q_value": {},
            "target": {},
            "loss": {},
            "queue_length": {},
            "waiting_time": {},
        }

        self.initState()

        if torch.cuda.is_available():
            print(f"GPU: {torch.cuda.get_device_name(0)} is available.")
        else:
            print("No GPU available. Training will run on CPU.")

        self.device = torch.device("cuda" if torch.cuda.is_available() else "cpu")

        self.agent: DQN = DQN(
            num_layers=self.agent_cfg["num_layers"],
            batch_size=self.agent_cfg["batch_size"],
            learning_rate=self.agent_cfg["learning_rate"],
            input_dim=self.agent_cfg["num_states"],
            output_dims=self.get_output_dims(),
            gamma=self.agent_cfg["gamma"],
            device=self.device,
            loss_type=self.loss_type,
        )

        self.desra = DESRA(interphase_duration=self.interphase_duration)

        if torch.cuda.device_count() > 1:
            print(f"Using {torch.cuda.device_count()} GPUs")
            self.agent = nn.DataParallel(self.agent)

        self.agent = self.agent.to(self.device)
        self.target_net = copy.deepcopy(self.agent)
        self.target_net.eval()

        self.longest_phase, self.longest_phase_len, self.longest_phase_id = (
            self.get_longest_phase()
        )

        self.tl_states = {}

    def get_longest_phase(self):
        max_len = -1
        longest_phase = None
        longest_id = None

        for tl_id, actions in self.actions_map.items():
            for action in actions.values():
                phase = action["phase"]
                if len(phase) > max_len:
                    max_len = len(phase)
                    longest_phase = phase
                    longest_id = tl_id

        return longest_phase, max_len, longest_id

    def initState(self):
        for traffic_light in self.traffic_lights:
            traffic_light_id = traffic_light["id"]
            self.agent_memory[traffic_light_id] = self.memory

            # Initialize the number of actions
            self.num_actions[traffic_light_id] = len(traffic_light["phase"])

            # Initialize the action map
            self.actions_map[traffic_light_id] = {}

            # We will convert from number of phases and green delta to phase index and green delta
            i = 0

            for phase in traffic_light["phase"]:
                self.actions_map[traffic_light_id][i] = {
                    "phase": phase,
                }

                i += 1

            # Initialize the agent reward
            self.agent_reward[traffic_light_id] = 0

            # Initialize the agent state
            self.agent_state[traffic_light_id] = 0

            # Initialize the agent old state
            self.agent_old_state[traffic_light_id] = 0

            # Initialize the queue length
            self.queue_length[traffic_light_id] = 0

            # Initialize the outflow rate
            self.outflow_rate[traffic_light_id] = 0

            # Initialize the travel delay
            self.travel_delay[traffic_light_id] = 0

            # Initialize the travel time
            self.travel_time[traffic_light_id] = 0

            # Initialize the waiting time
            self.waiting_time[traffic_light_id] = 0

            # Initialize the phase
            self.phase[traffic_light_id] = None

            # Initialize the history
            for key in self.history:
                self.history[key][traffic_light_id] = []

            # Initialize the arrival buffers
            for tl in self.traffic_lights:
                for phase in tl["phase"]:
                    for det in self.get_movements_from_phase(tl, phase):
                        # force the key to exist
                        _ = self.arrival_buffers[det]

    def get_output_dims(self):
        """
        Get multiple outputs of the agent for each traffic light

        Returns:
            output_dims (list[int]): The output dimension of the agent
        """

        output_dims = []
        for traffic_light in self.traffic_lights:
            output_dims.append(self.num_actions[traffic_light["id"]])

        return output_dims

    def run(self, epsilon, episode):
        print("Simulation started")
        print("Simulating...")
        print("---------------------------------------")

        # build a flat list of all detector IDs once
        self.all_detectors = [
            det
            for tl in self.traffic_lights
            for phase_str in tl["phase"]
            for det in self.get_movements_from_phase(tl, phase_str)
        ]
        # initialize last_desra_time
        for det in self.all_detectors:
            self.last_desra_time[det] = traci.simulation.getTime()

        start_time = time.time()

        # Initialize per-light state tracking
        for tl in self.traffic_lights:
            tl_id = tl["id"]
            self.tl_states[tl_id] = {
                "green_time_remaining": 20,
                "yellow_time_remaining": 0,
                "interphase": False,
                "travel_delay_sum": 0,
                "travel_time_sum": 0,
                "waiting_time": 0,
                "outflow": 0,
                "queue_length": 0,
                "old_vehicle_ids": [],
                "state": None,
                "action_idx": None,
                "phase": tl["phase"][0],
                "green_time": 20,
                "step_travel_delay_sum": 0,
                "step_travel_time_sum": 0,
                "step_outflow_sum": 0,
                "step_density_sum": 0,
                "step_queue_length_sum": 0,
                "step_waiting_time_sum": 0,
                "step_old_vehicle_ids": [],
            }

        num_vehicles = 0
        num_vehicles_out = 0

        while self.step < self.max_steps:
            # === 1) Action selection (when green expires) ===
            for tl in self.traffic_lights:
                tl_id = tl["id"]
                state = self.tl_states[tl_id]

                # 1a) if we're still in yellow countdown, just tick it down
                if state["yellow_time_remaining"] > 0:
                    state["yellow_time_remaining"] -= 1
                    continue

                # 1b) if green still running, skip
                if state["green_time_remaining"] > 0:
                    continue

                # 1c) green just ended, enter yellow if not already in interphase
                if not state["interphase"]:
                    self.set_yellow_phase(tl_id, state["phase"])
                    state["yellow_time_remaining"] = self.interphase_duration
                    state["interphase"] = True
                    continue

                # 1d) yellow just finished (interphase==True && yellow==0) → pick new action
                # reset interphase flag now
                state["interphase"] = False

                # Get state
                s = self.get_state(tl, state["phase"])

                # Select action
                random_val, action_idx, pred_green = self.select_action(
                    tl_id, self.agent, s, epsilon
                )

                # Convert action to phase
                phase = index_to_action(action_idx, self.actions_map[tl_id])

                # Get green time to not exceed max_steps
                green_time = max(1, min(pred_green, self.max_steps - self.step))

                # switch to new green
                self.set_green_phase(tl_id, green_time, phase)

                # Update state
                state.update(
                    {
                        "phase": phase,
                        "green_time": green_time,
                        "green_time_remaining": green_time,
                        "old_vehicle_ids": self.get_vehicles_in_phase(tl, phase),
                        "state": s,
                        "action_idx": action_idx,
                    }
                )

            # === 2) Global simulation step ===
            self.accident_manager.create_accident(current_step=self.step)
            traci.simulationStep()
            num_vehicles += traci.simulation.getDepartedNumber()
            num_vehicles_out += traci.simulation.getArrivedNumber()
            self.step += 1
            
            # Update vehicle tracking statistics
            self.vehicle_tracker.update_stats(self.step)
            
            self._record_arrivals()

            # === 3) Metric collection for each TL ===
            for tl in self.traffic_lights:
                tl_id = tl["id"]
                st = self.tl_states[tl_id]
                phase = st["phase"]

                # a) per‐step outflow
                new_ids = self.get_vehicles_in_phase(tl, phase)
                outflow = sum(1 for vid in st["old_vehicle_ids"] if vid not in new_ids)
                st["old_vehicle_ids"] = new_ids

                sum_travel_delay = self.get_sum_travel_delay(tl)
                sum_travel_time = self.get_sum_travel_time(tl)
                sum_density = self.get_sum_density(tl)
                sum_queue_length = self.get_sum_queue_length(tl)
                sum_waiting_time = self.get_sum_waiting_time(tl)

                # b) accumulate
                # Update metrics for per 60 steps
                st["step_outflow_sum"] += outflow
                st["step_travel_delay_sum"] += sum_travel_delay
                st["step_travel_time_sum"] += sum_travel_time
                st["step_density_sum"] += sum_density
                st["step_queue_length_sum"] += sum_queue_length
                st["step_waiting_time_sum"] += sum_waiting_time

                # Update metrics for current phase
                st["outflow"] += outflow
                st["travel_delay_sum"] += sum_travel_delay
                st["travel_time_sum"] += sum_travel_time
                st["queue_length"] += sum_queue_length
                st["waiting_time"] += sum_waiting_time

                # c) countdown green
                if st["green_time_remaining"] > 0:
                    st["green_time_remaining"] -= 1
                else:
                    # when it just expired, record overall metrics & push to memory
                    self._finalize_phase(tl, tl_id, st)

                # d) every 60 steps flush partial metrics into history
                if self.step % 60 == 0:
                    self._flush_step_metrics(tl, tl_id, st)

        traci.close()
        sim_time = time.time() - start_time
        print(
            f"Simulation ended — {num_vehicles} departed, {num_vehicles_out} through."
        )
<<<<<<< HEAD

        # Total reward logging
        total_reward = sum(
            np.sum(self.history["agent_reward"][tl["id"]]) for tl in self.traffic_lights
        )
        print(f"Total reward: {total_reward}  -  Epsilon: {epsilon}")

        # Clear agent memory
        for tl in self.traffic_lights:
            self.agent_memory[tl["id"]].clean()

=======
        
        # Print and save vehicle statistics
        self.vehicle_tracker.print_summary("dqn")
        self.vehicle_tracker.save_logs(episode, "dqn")
        self.vehicle_tracker.reset()
        
>>>>>>> 62e70beb
        return sim_time, self._train_and_plot(epsilon, episode)

    def _record_arrivals(self):
        """
        Call this exactly once per traci.simulationStep().
        It loops all detectors and pushes the raw count upstream,
        so we can later return a moving average in get_arrival_flow.
        """
        t = traci.simulation.getTime()
        for tl in self.traffic_lights:
            for phase_str in tl["phase"]:
                for det in self.get_movements_from_phase(tl, phase_str):
                    lane_id = traci.lanearea.getLaneID(det)
                    incoming = [
                        link[0]
                        for link in traci.lane.getLinks(lane_id)
                        if link[0] != lane_id
                    ]
                    raw_count = sum(
                        traci.lane.getLastStepVehicleNumber(l) for l in incoming
                    )
                    self.arrival_buffers[det].append((t, raw_count))

    def _compute_arrival_flows(self):
        """
        Turn each detector’s deque of (t,count) into a veh/s over
        the exact interval since the last DESRA call.
        """
        now = traci.simulation.getTime()
        q_arrivals = {}
        for det, buf in self.arrival_buffers.items():
            t0 = self.last_desra_time[det]
            # only keep entries newer than t0
            recent = [(ts, c) for ts, c in buf if ts > t0]
            total_veh = sum(c for ts, c in recent)
            dt = max(now - t0, 1e-6)
            q_arrivals[det] = total_veh / dt
            # purge old entries to free memory
            while buf and buf[0][0] <= t0:
                buf.popleft()
            # record next baseline
            self.last_desra_time[det] = now
        return q_arrivals

    def _train_and_plot(self, epsilon, episode):
        """
        Swaps in your existing training & plotting code.
        Returns training_time.
        """
        print("Training...")
        start_time = time.time()

        # update target net every 10 episodes
        if episode % 10 == 0:
            self.target_net.load_state_dict(self.agent.state_dict())

        # run your training epochs
        for _ in range(self.epoch):
            self.training()

        training_time = time.time() - start_time
        print("Training ended")
        print("---------------------------------------")

        # save episode plot
        self.save_plot(episode=episode)

        # reset step counter & history
        self.step = 0

        # compute and log total reward
        total_reward = 0
        for tl in self.traffic_lights:
            rewards = self.history["agent_reward"].get(tl["id"], [])
            total_reward += np.sum(rewards)
        print(f"Total reward: {total_reward}  -  Epsilon: {epsilon}")

        self.reset_history()
        return training_time

    def _flush_step_metrics(self, tl, tl_id, st):
        """
        Every 60 steps, average the step accumulators and append
        to self.history, then zero them out.
        """
        # Helper to compute 60-step average
        avg = lambda name: st[f"step_{name}_sum"] / 60

        # Append other metrics as before
        for metric in [
            "travel_delay",
            "travel_time",
            "outflow",
            "density",
            "queue_length",
            "waiting_time",
        ]:
            val = avg(metric)
            self.history[metric][tl_id].append(val)
            st[f"step_{metric}_sum"] = 0

    def _finalize_phase(self, tl, tl_id, st):
        """
        Called once, when a green expires.  Records the overall
        metrics for that full green, pushes to replay memory, etc.
        """
        g = st["green_time"]
        self.queue_length[tl_id] = st["queue_length"]
        self.outflow_rate[tl_id] = st["outflow"]
        self.travel_delay[tl_id] = st["travel_delay_sum"]
        self.travel_time[tl_id] = st["travel_time_sum"]
        self.waiting_time[tl_id] = st["waiting_time"]

        reward = self.get_reward(tl_id, st["phase"])
        next_state = self.get_state(tl, st["phase"])
        done = self.step >= self.max_steps

        self.agent_memory[tl_id].push(
            st["state"], st["action_idx"], g, reward, next_state, done
        )
        self.history["agent_reward"][tl_id].append(reward)

        # reset for next green
        for key in [
            "travel_delay_sum",
            "travel_time_sum",
            "density_sum",
            "outflow",
            "queue_length",
            "waiting_time",
        ]:
            st[key] = 0

    def estimate_fd_params(self, tl_id, window=60, min_history=10, ema_alpha=None):
        """
        Estimate per-lane saturation_flow, critical_density, jam_density for a traffic light
        using recent flow and density history.

        Args:
            tl_id (str): Traffic light ID
            window (int): How many entries of history to use
            min_history (int): Minimum number of points before trusting empirical data
            ema_alpha (float or None): If set, apply EMA smoothing with this alpha
                                    against previous self.saturation_flow, etc.

        Returns:
            (saturation_flow, critical_density, jam_density)
        """
        # Grab the last `window` points
        flow_hist = self.history["outflow"].get(tl_id, [])[-window:]
        density_hist = self.history["density"].get(tl_id, [])[-window:]

        # Not enough data: use defaults
        if len(flow_hist) < min_history or len(density_hist) < min_history:
            return 0.5, 0.06, 0.18

        flow_arr = np.array(flow_hist)
        dens_arr = np.array(density_hist)

        # 1) Saturation flow: use the 90th percentile to avoid spikes
        s_emp = np.percentile(flow_arr, 90)

        # 2) Critical density: density at the 90th percentile of flow
        threshold = np.percentile(flow_arr, 90)
        # pick the density corresponding to the first time flow crosses that threshold
        idx = np.argmax(flow_arr >= threshold)
        k_c_emp = dens_arr[idx]

        # 3) Jam density: use a high percentile to avoid a single noise spike
        k_j_emp = np.percentile(dens_arr, 95)

        # 4) Ensure jam > critical by at least 20%
        if k_j_emp <= k_c_emp * 1.2:
            k_j_emp = k_c_emp * 1.2 + 1e-3

        # 5) Optional EMA smoothing
        if ema_alpha is not None:
            # initialize on first call
            current_s = getattr(self, "_ema_saturation_flow", s_emp)
            current_kc = getattr(self, "_ema_critical_density", k_c_emp)
            current_kj = getattr(self, "_ema_jam_density", k_j_emp)

            s_new = (1 - ema_alpha) * current_s + ema_alpha * s_emp
            kc_new = (1 - ema_alpha) * current_kc + ema_alpha * k_c_emp
            kj_new = (1 - ema_alpha) * current_kj + ema_alpha * k_j_emp

            # store for next call
            self._ema_saturation_flow = s_new
            self._ema_critical_density = kc_new
            self._ema_jam_density = kj_new

            return s_new, kc_new, kj_new

        return s_emp, k_c_emp, k_j_emp

    def training(self):
        """
        Retrieve a batch from each traffic light memory and train the agent.
        """
        for traffic_light in self.traffic_lights:
            traffic_light_id = traffic_light["id"]
            batch = self.agent_memory[traffic_light_id].get_samples(
                self.agent.batch_size
            )

            if len(batch) > 0:
                batch = [
                    (s_r_ns_d)
                    for s_r_ns_d in batch
                    if s_r_ns_d[0][0] is not None  # state not None
                    and s_r_ns_d[2][0] is not None  # next_state not None
                ]

                state_data, rewards, next_state_data, dones = zip(*batch)
                states, actions, green_times = zip(*state_data)
                next_states, _ = zip(*next_state_data)

                metrics = self.agent.train_batch(
                    states,
                    actions,
                    rewards,
                    next_states,
                    green_targets=green_times,
                    output_dim=self.num_actions[traffic_light_id],
                    done=dones,
                    target_net=self.target_net,
                )

                self.history["q_value"][traffic_light_id].append(metrics["avg_q_value"])
                self.history["max_next_q_value"][traffic_light_id].append(
                    metrics["avg_max_next_q_value"]
                )
                self.history["target"][traffic_light_id].append(metrics["avg_target"])
                self.history["loss"][traffic_light_id].append(metrics["total_loss"])

    def get_reward(self, traffic_light_id, phase):
        return (
            self.weight["outflow_rate"]
            * self.outflow_rate_normalizer.normalize(
                self.outflow_rate[traffic_light_id]
            )
            + self.weight["delay"]
            * self.travel_delay_normalizer.normalize(
                self.travel_delay[traffic_light_id]
            )
            + self.weight["waiting_time"]
            * self.waiting_time_normalizer.normalize(
                self.waiting_time[traffic_light_id]
            )
            + self.weight["switch_phase"] * (int)(self.phase[traffic_light_id] != phase)
            + self.weight["travel_time"]
            * self.travel_time_normalizer.normalize(self.travel_time[traffic_light_id])
            + self.weight["queue_length"]
            * self.queue_length_normalizer.normalize(
                self.queue_length[traffic_light_id]
            )
        )

    def save_plot(self, episode):

        # Average history over all traffic lights
        avg_history = {}
        for metric, data_per_tls in self.history.items():
            data_lists = [data for data in data_per_tls.values() if len(data) > 0]
            if not data_lists:
                continue
            min_length = min(len(data) for data in data_lists)
            data_lists = [data[:min_length] for data in data_lists]
            avg_data = [
                sum(step_vals) / len(step_vals) for step_vals in zip(*data_lists)
            ]
            avg_history[metric] = avg_data

        # Save and plot averaged metrics
        if episode % 10 == 0:
            print("Generating plots at episode", episode, "...")
            for metric, data in avg_history.items():
                self.visualization.save_data(
                    data=data,
                    filename=f"dqn_{self.loss_type}_{metric}_avg{'_episode_' + str(episode) if episode is not None else ''}",
                )

            # Save metrics as DataFrame
            self.save_metrics_to_dataframe(episode=episode)

            print("Plots at episode", episode, "generated")
            print("---------------------------------------")
            # Reset history after saving plots

    def save_metrics_to_dataframe(self, episode=None):
        """
        Save metrics per traffic light as pandas DataFrame.
        Only saves system metrics: density, outflow, queue_length, travel_delay, travel_time, waiting_time

        Returns:
            pd.DataFrame: DataFrame with columns [traffic_light_id, metric, time_step, value, episode]
        """
        data_records = []

        # Only collect specified system metrics
        target_metrics = [
            "density",
            "outflow",
            "queue_length",
            "travel_delay",
            "travel_time",
            "waiting_time",
        ]

        for metric, data_per_tls in self.history.items():
            if metric in target_metrics:
                for tl_id, data_list in data_per_tls.items():
                    if len(data_list) > 0:
                        for time_step, value in enumerate(data_list):
                            data_records.append(
                                {
                                    "traffic_light_id": tl_id,
                                    "metric": metric,
                                    "time_step": time_step,
                                    "value": value,
                                    "episode": episode,
                                    "simulation_type": f"dqn_{self.loss_type}",
                                }
                            )

        df = pd.DataFrame(data_records)

        # Save to CSV if path is provided
        if hasattr(self, "path") and self.path:
            filename = (
                f"{self.path}dqn_{self.loss_type}_metrics_episode_{episode}.csv"
                if episode is not None
                else f"{self.path}dqn_{self.loss_type}_metrics.csv"
            )
            df.to_csv(filename, index=False)
            print(f"DQN {self.loss_type} metrics DataFrame saved to {filename}")

        return df

    def get_yellow_phase(self, green_phase):
        """
        Convert a green phase string to a yellow phase string by replacing all 'G' with 'y'.
        """
        return green_phase.replace("G", "y")

    def set_yellow_phase(self, tlsId, green_phase):
        """
        Set the traffic light to yellow phase by converting green phase string to yellow.
        """
        yellow_phase = self.get_yellow_phase(green_phase)
        traci.trafficlight.setPhaseDuration(tlsId, 3)
        traci.trafficlight.setRedYellowGreenState(tlsId, yellow_phase)

    def set_green_phase(self, tlsId, duration, new_phase):
        traci.trafficlight.setPhaseDuration(tlsId, duration)
        traci.trafficlight.setRedYellowGreenState(tlsId, new_phase)

    def update_phase(self, phase_idxs, num_phases):
        """
        Update the phase of the traffic light
        """
        phase_str = num_phases * ["r"]
        return self.replace_chars(phase_str, phase_idxs, "G")

    def replace_chars(self, s, indexes, replacements):
        s_list = list(s)

        if isinstance(replacements, str):
            # One replacement character for all indices
            for i in indexes:
                if 0 <= i < len(s_list):
                    s_list[i] = replacements
        else:
            # Each index has a corresponding replacement
            for i, c in zip(indexes, replacements):
                if 0 <= i < len(s_list):
                    s_list[i] = c

        return "".join(s_list)

    def select_action(
        self,
        traffic_light_id: str,
        agent: DQN,
        base_state: np.ndarray,
        epsilon: float,
    ):
        """
        Select an action using epsilon-greedy policy with DESRA green time hints.

        Args:
            traffic_light_id (str): ID of the traffic light
            agent (DQN): The DQN model
            base_state (np.ndarray): Base traffic state (e.g. queue, arrivals)
            epsilon (float): Epsilon-greedy exploration factor

        Returns:
            (int, float): Tuple of selected phase index and predicted green time
        """
        num_actions = self.num_actions[traffic_light_id]

        # Add DESRA green hints to the state
        state_t = torch.from_numpy(base_state).to(self.device, dtype=torch.float32)

        random_val = random.uniform(0, 1)

        if epsilon == self.agent_cfg["epsilon"]:
            # Use DESRA phase and green time hints
            desra_phase = int(base_state[-2])
            desra_green = float(base_state[-1])

            return random_val, desra_phase, desra_green

        if random_val < epsilon:
            # Explore using DESRA phase but add green time randomness
            desra_phase = int(base_state[-2])
            desra_green = float(base_state[-1])

            # Add variation to DESRA green time (e.g. ±5 seconds)
            variation = random.uniform(-5, 5)
            green_time = max(5, desra_green + variation)  # clamp min green time

            return random_val, desra_phase, green_time

        with torch.no_grad():
            q_values, green_times = agent.predict_one(state_t, output_dim=num_actions)
            if agent.loss_type == "qr":
                q_values = q_values.mean(2)  # [1, A]

            best_action_idx = q_values.squeeze(0).argmax().item()
            predicted_green_time = green_times.squeeze(0)[best_action_idx].item()

            return random_val, best_action_idx, predicted_green_time

    def get_state(self, traffic_light, current_phase):
        """
        Get the current state at a specific traffic light in the simulation.

        Returns:
            np.ndarray: 1D array representing the full input state
            int: green time
        """
        state_vector = []

        for phase_str in traffic_light["phase"]:
            movements = self.get_movements_from_phase(traffic_light, phase_str)

            # Skip phases with no movements (safety check)
            if not movements:
                continue

            waiting_time = 0
            queue_length = 0
            num_vehicles = 0

            for detector_id in movements:
                waiting_time += self.get_waiting_time(detector_id)
                queue_length += self.get_queue_length(detector_id)
                num_vehicles += self.get_num_vehicles(detector_id)

            # Append per-phase state: [waiting_time, queue_length, num_vehicles]
            state_vector.extend([waiting_time, queue_length, num_vehicles])

        #  Compute per‐detector q_arr over [last_call, now]
        q_arr_dict = self._compute_arrival_flows()

        saturation_flow, critical_density, jam_density = self.estimate_fd_params(
            traffic_light["id"]
        )

        # DESRA recommended phase and green time
        best_phase, desra_green = self.desra.select_phase_with_desra_hints(
            traffic_light,
            q_arr_dict,
            saturation_flow=saturation_flow,
            critical_density=critical_density,
            jam_density=jam_density,
        )

        # Append current phase
        current_phase_idx = phase_to_index(
            current_phase, self.actions_map[traffic_light["id"]], 0
        )
        state_vector.extend([current_phase_idx])

        padding = self.agent._input_dim - len(state_vector) - 2  # 2 for DESRA
        state_vector.extend([0] * padding)

        # Convert phase to index
        desra_phase_idx = phase_to_index(
            best_phase, self.actions_map[traffic_light["id"]], 0
        )

        # Append DESRA guidance
        state_vector.extend([desra_phase_idx, desra_green])

        assert (
            len(state_vector) == self.agent._input_dim
        ), f"State vector length {len(state_vector)} does not match input_dim {self.agent._input_dim}"

        return np.array(state_vector, dtype=np.float32)

    def get_queue_length(self, detector_id):
        """
        Get the queue length of a lane.
        """
        length = traci.lanearea.getLength(detector_id)
        if length <= 0:
            return 0.0
        return traci.lanearea.getLastStepOccupancy(detector_id) / 100 * length

    def get_free_capacity(self, detector_id):
        """
        Get the free capacity of a lane.
        """
        lane_length = traci.lanearea.getLength(detector_id)
        occupied_length = (
            traci.lanearea.getLastStepOccupancy(detector_id) / 100 * lane_length
        )

        return (lane_length - occupied_length) / lane_length

    def get_density(self, detector_id):
        """
        Get the density of vehicles on a lane.
        """
        return traci.lanearea.getLastStepOccupancy(detector_id) / 100

    def get_waiting_time(self, detector_id):
        """
        Estimate waiting time by summing waiting times of all vehicles in the lane.
        """
        vehicle_ids = traci.lanearea.getLastStepVehicleIDs(detector_id)

        total_waiting_time = 0.0
        for vid in vehicle_ids:
            total_waiting_time += traci.vehicle.getWaitingTime(vid)
        return total_waiting_time

    def get_sum_travel_delay(self, traffic_light) -> float:
        """
        Compute the total travel delay over all approaching lanes for a given traffic light.

        Delay for lane i: D_i = 1 - (average speed / speed limit)
        Total delay: sum of D_i for all lanes.

        Args:
            traffic_light: dict containing traffic light information.

        Returns:
            float: Total delay across all relevant lanes.
        """
        delay_sum = 0.0

        for lane in traci.trafficlight.getControlledLanes(traffic_light["id"]):
            speed_limit = traci.lane.getMaxSpeed(lane)
            mean_speed = traci.lane.getLastStepMeanSpeed(lane)

            if speed_limit > 0:
                delay = 1.0 - (mean_speed / speed_limit)
                delay_sum += max(0.0, delay)  # avoid negative delay from noisy data

        return delay_sum

    def get_sum_travel_time(self, traffic_light):
        travel_times = []
        for lane in traci.trafficlight.getControlledLanes(traffic_light["id"]):
            travel_times.append(traci.lane.getTraveltime(lane))
        return np.sum(travel_times) if travel_times else 0.0

    def get_sum_density(self, traffic_light):
        """
        Compute density as total vehicles / total lane length (veh/m),
        using true vehicle counts from each lane.
        """
        total_veh = 0
        total_length = 0.0

        for lane in traci.trafficlight.getControlledLanes(traffic_light["id"]):
            try:
                count = traci.lane.getLastStepVehicleNumber(lane)
                lane_len = traci.lane.getLength(lane)
                total_veh += count
                total_length += lane_len
            except Exception:
                pass

        if total_length > 0:
            return total_veh / total_length
        else:
            return 0.0

    def get_num_phases(self, traffic_light):
        """
        Returns the number of custom-defined traffic light phases.
        """
        return len(traffic_light["phase"])

    def get_movements_from_phase(self, traffic_light, phase_str):
        """
        Get detector IDs whose street is active (green) in the given phase string.
        """
        phase_index = traffic_light["phase"].index(phase_str)  # Find index of phase_str
        active_street = str(
            phase_index + 1
        )  # Assuming street "1" is for phase 0, "2" is for phase 1, etc.

        # Collect detector IDs belonging to the active street
        active_detectors = [
            det["id"]
            for det in traffic_light["detectors"]
            if det["street"] == active_street
        ]

        return active_detectors

    def get_sum_queue_length(self, traffic_light):
        """
        Get the average queue length of a lane.
        """
        queue_lengths = []
        for lane in traci.trafficlight.getControlledLanes(traffic_light["id"]):
            length = traci.lane.getLength(lane)
            if length <= 0:
                queue_lengths.append(0.0)
            else:
                queue_lengths.append(
                    traci.lane.getLastStepOccupancy(lane) / 100 * length
                )
        return np.sum(queue_lengths) if queue_lengths else 0.0

    def get_sum_waiting_time(self, traffic_light):
        """
        Estimate waiting time by summing waiting times of all vehicles in the lane.
        """
        vehicle_ids = []
        for lane in traci.trafficlight.getControlledLanes(traffic_light["id"]):
            vehicle_ids.extend(traci.lane.getLastStepVehicleIDs(lane))

        total_waiting_time = 0.0
        for vid in vehicle_ids:
            total_waiting_time += traci.vehicle.getWaitingTime(vid)
        return total_waiting_time

    def reset_history(self):
        for key in self.history:
            for tl_id in self.history[key]:
                self.history[key][tl_id] = []

    def get_num_vehicles(self, detector_id):
        return traci.lanearea.getLastStepHaltingNumber(detector_id)<|MERGE_RESOLUTION|>--- conflicted
+++ resolved
@@ -385,7 +385,6 @@
         print(
             f"Simulation ended — {num_vehicles} departed, {num_vehicles_out} through."
         )
-<<<<<<< HEAD
 
         # Total reward logging
         total_reward = sum(
@@ -397,14 +396,12 @@
         for tl in self.traffic_lights:
             self.agent_memory[tl["id"]].clean()
 
-=======
         
         # Print and save vehicle statistics
         self.vehicle_tracker.print_summary("dqn")
         self.vehicle_tracker.save_logs(episode, "dqn")
         self.vehicle_tracker.reset()
         
->>>>>>> 62e70beb
         return sim_time, self._train_and_plot(epsilon, episode)
 
     def _record_arrivals(self):
