--- conflicted
+++ resolved
@@ -1,10 +1,6 @@
 <?xml version="1.0" encoding="UTF-8"?>
 
-<<<<<<< HEAD
-<!-- generated on 2025-07-19 12:00:04 by Eclipse SUMO duarouter Version 1.22.0
-=======
 <!-- generated on 2025-07-19 11:41:06 by Eclipse SUMO duarouter Version 1.23.1
->>>>>>> 15fc7842
 <duarouterConfiguration xmlns:xsi="http://www.w3.org/2001/XMLSchema-instance" xsi:noNamespaceSchemaLocation="http://sumo.dlr.de/xsd/duarouterConfiguration.xsd">
 
     <input>
@@ -230,8 +226,6 @@
             <route cost="19.47" probability="1.00000000" edges="E5 E1"/>
         </routeDistribution>
     </vehicle>
-<<<<<<< HEAD
-=======
     <vehicle id="res_motorcycle42" depart="100.80" departLane="best" departSpeed="max">
         <routeDistribution last="0">
             <route cost="29.89" probability="1.00000000" edges="E16 E5 E2"/>
@@ -7522,5 +7516,4 @@
             <route cost="29.21" probability="1.00000000" edges="E9 E0 E6"/>
         </routeDistribution>
     </vehicle>
->>>>>>> 15fc7842
 </routes>